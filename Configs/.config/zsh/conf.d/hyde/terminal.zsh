#!/usr/bin/env zsh

#! ██████╗░░█████╗░  ███╗░░██╗░█████╗░████████╗  ███████╗██████╗░██╗████████╗
#! ██╔══██╗██╔══██╗  ████╗░██║██╔══██╗╚══██╔══╝  ██╔════╝██╔══██╗██║╚══██╔══╝
#! ██║░░██║██║░░██║  ██╔██╗██║██║░░██║░░░██║░░░  █████╗░░██║░░██║██║░░░██║░░░
#! ██║░░██║██║░░██║  ██║╚████║██║░░██║░░░██║░░░  ██╔══╝░░██║░░██║██║░░░██║░░░
#! ██████╔╝╚█████╔╝  ██║░╚███║╚█████╔╝░░░██║░░░  ███████╗██████╔╝██║░░░██║░░░
#! ╚═════╝░░╚════╝░  ╚═╝░░╚══╝░╚════╝░░░░╚═╝░░░  ╚══════╝╚═════╝░╚═╝░░░╚═╝░░░

# HyDE's ZSH env configuration
# This file is sourced by ZSH on startup
# And ensures that we have an obstruction-free .zshrc file
# This also ensures that the proper HyDE $ENVs are loaded

function _load_common() {

    # Load all custom function files // Directories are ignored
    for file in "${ZDOTDIR:-$HOME/.config/zsh}/functions/"*.zsh; do
        [ -r "$file" ] && source "$file"
    done

    for file in "${ZDOTDIR:-$HOME/.config/zsh}/completions/"*.zsh; do
        [ -r "$file" ] && source "$file"
    done

}

function _dedup_zsh_plugins {
    unset -f _dedup_zsh_plugins
    # Oh-my-zsh installation path
    zsh_paths=(
        "$HOME/.oh-my-zsh"
        "/usr/local/share/oh-my-zsh"
        "/usr/share/oh-my-zsh"
    )
    for zsh_path in "${zsh_paths[@]}"; do [[ -d $zsh_path ]] && export ZSH=$zsh_path && break; done
    # Load Plugins
    hyde_plugins=(git zsh-256color zsh-autosuggestions zsh-syntax-highlighting)
    plugins+=("${plugins[@]}" "${hyde_plugins[@]}")
    # Deduplicate plugins
    plugins=("${plugins[@]}")
    plugins=($(printf "%s\n" "${plugins[@]}" | sort -u))
    # Defer oh-my-zsh loading until after prompt appears
    typeset -g DEFER_OMZ_LOAD=1
}

function _defer_omz_after_prompt_before_input() {

    [[ -r $ZSH/oh-my-zsh.sh ]] && source $ZSH/oh-my-zsh.sh
    #! Never load time consuming functions here

    # Add your completions directory to fpath
    fpath=($ZDOTDIR/completions "${fpath[@]}")

    _load_compinit

    _load_common

    # zsh-autosuggestions won't work on first prompt when deferred
    if typeset -f _zsh_autosuggest_start >/dev/null; then
        _zsh_autosuggest_start
    fi

    chmod +r $ZDOTDIR/.zshrc # Make sure .zshrc is readable
    [[ -r $ZDOTDIR/.zshrc ]] && source $ZDOTDIR/.zshrc
}

function _load_deferred_plugin_system_by_hyde() {

    # Exit early if HYDE_ZSH_DEFER is not set to 1
    if [[ "${HYDE_ZSH_DEFER}" != "1" ]]; then
        unset -f _load_deferred_plugin_system_by_hyde
        return
    fi

    # Defer oh-my-zsh loading until after prompt appears
    # Load oh-my-zsh when line editor initializes // before user input
    if [[ -n $DEFER_OMZ_LOAD ]]; then
        unset DEFER_OMZ_LOAD
        [[ ${VSCODE_INJECTION} == 1 ]] || chmod -r $ZDOTDIR/.zshrc # let vscode read .zshrc
        zle -N zle-line-init _defer_omz_after_prompt_before_input  # Loads when the line editor initializes // The best option
    fi
    #  Below this line are the commands that are executed after the prompt appears

    # autoload -Uz add-zsh-hook
    # add-zsh-hook zshaddhistory load_omz_deferred # loads after the first command is added to history
    # add-zsh-hook precmd load_omz_deferred # Loads when shell is ready to accept commands
    # add-zsh-hook preexec load_omz_deferred # Loads before the first command executes

    # TODO: add handlers in pm.sh
    # for these aliases please manually add the following lines to your .zshrc file.(Using yay as the aur helper)
    # pc='yay -Sc' # remove all cached packages
    # po='yay -Qtdq | ${PM_COMMAND[@]} -Rns -' # remove orphaned packages

    # zsh-autosuggestions won't work on first prompt when deferred
    if typeset -f _zsh_autosuggest_start >/dev/null; then
        _zsh_autosuggest_start
    fi

    # Some binds won't work on first prompt when deferred
    bindkey '\e[H' beginning-of-line
    bindkey '\e[F' end-of-line

}

function do_render {
    # Check if the terminal supports images
    local type="${1:-image}"
    # TODO: update this list if needed
    TERMINAL_IMAGE_SUPPORT=(kitty konsole ghostty WezTerm)
    local terminal_no_art=(vscode code codium)
    TERMINAL_NO_ART="${TERMINAL_NO_ART:-${terminal_no_art[@]}}"
    CURRENT_TERMINAL="${TERM_PROGRAM:-$(ps -o comm= -p $(ps -o ppid= -p $$))}"

    case "${type}" in
    image)
        if [[ " ${TERMINAL_IMAGE_SUPPORT[@]} " =~ " ${CURRENT_TERMINAL} " ]]; then
            return 0
        else
            return 1
        fi
        ;;
    art)
        if [[ " ${TERMINAL_NO_ART[@]} " =~ " ${CURRENT_TERMINAL} " ]]; then
            return 1
        else
            return 0
        fi
        ;;
    *)
        return 1
        ;;
    esac
}

function _load_compinit() {
    # Initialize completions with optimized performance
    autoload -Uz compinit

    # Enable extended glob for the qualifier to work
    setopt EXTENDED_GLOB

    # Fastest - use glob qualifiers on directory pattern
    if [[ -n ${ZDOTDIR}/.zcompdump(#qN.mh+${HYDE_ZSH_COMPINIT_CHECK:-1}) ]]; then
        compinit
    else
        compinit -C
    fi

    _comp_options+=(globdots) # tab complete hidden files
}

function _load_prompt() {
    # Try to load prompts immediately
if ! source ${ZDOTDIR}/prompt.zsh > /dev/null 2>&1; then
    [[ -f $ZDOTDIR/conf.d/hyde/prompt.zsh ]] && source $ZDOTDIR/conf.d/hyde/prompt.zsh
fi

}

#? Override this environment variable in ~/.zshrc
# cleaning up home folder
# ZSH Plugin Configuration

HYDE_ZSH_DEFER="1"      #Unset this variable in $ZDOTDIR/user.zsh to disable HyDE's deferred Zsh loading.
HYDE_ZSH_PROMPT="1"     #Unset this variable in $ZDOTDIR/user.zsh to disable HyDE's prompt customization.
HYDE_ZSH_NO_PLUGINS="1" #Unset this variable in $ZDOTDIR/user.zsh to disable HyDE's deferred Zsh loading.

ZSH_AUTOSUGGEST_STRATEGY=(history completion)

# # History configuration
HISTFILE=${HISTFILE:-$ZDOTDIR/.zsh_history}
if [[ -f $HOME/.zsh_history ]] && [[ ! -f $HISTFILE ]]; then
    echo "Please manually move $HOME/.zsh_history to $HISTFILE"
    echo "Or move it somewhere else to avoid conflicts"
fi

export HISTFILE ZSH_AUTOSUGGEST_STRATEGY

# HyDE Package Manager
PM_COMMAND=(hyde-shell pm)

# Optionally load user configuration // useful for customizing the shell without modifying the main file
if [[ -f $HOME/.hyde.zshrc ]]; then
    source $HOME/.hyde.zshrc # for backward compatibility
elif [[ -f $HOME/.user.zsh ]]; then
    source $HOME/.user.zsh # renamed to .user.zsh for intuitiveness that it is a user config
elif [[ -f $ZDOTDIR/user.zsh ]]; then
    source $ZDOTDIR/user.zsh
fi

_load_compinit

<<<<<<< HEAD
    # Try to load prompts immediately
if ! source ${ZDOTDIR}/prompt.zsh &>/dev/null; then
    [[ -f $ZDOTDIR/conf.d/hyde/prompt.zsh ]] && source $ZDOTDIR/conf.d/hyde/prompt.zsh
fi
=======
>>>>>>> 9c9249be

if [[ ${HYDE_ZSH_NO_PLUGINS} == "1" ]]; then
    # Deduplicate omz plugins()
    _dedup_zsh_plugins

    if [[ "$HYDE_ZSH_OMZ_DEFER" == "1" ]]; then
        _load_deferred_plugin_system_by_hyde
        _load_prompt # This disables transient prompts sadly
    else
        [[ -r $ZSH/oh-my-zsh.sh ]] && source $ZSH/oh-my-zsh.sh
        _load_prompt
        _load_common

    fi
fi


alias c='clear' \
    in='${PM_COMMAND[@]} install' \
    un='${PM_COMMAND[@]} remove' \
    up='${PM_COMMAND[@]} upgrade' \
    pl='${PM_COMMAND[@]} search installed' \
    pa='${PM_COMMAND[@]} search all' \
    vc='code' \
    fastfetch='fastfetch --logo-type kitty' \
    ..='cd ..' \
    ...='cd ../..' \
    .3='cd ../../..' \
    .4='cd ../../../..' \
    .5='cd ../../../../..' \
    mkdir='mkdir -p'<|MERGE_RESOLUTION|>--- conflicted
+++ resolved
@@ -191,13 +191,6 @@
 
 _load_compinit
 
-<<<<<<< HEAD
-    # Try to load prompts immediately
-if ! source ${ZDOTDIR}/prompt.zsh &>/dev/null; then
-    [[ -f $ZDOTDIR/conf.d/hyde/prompt.zsh ]] && source $ZDOTDIR/conf.d/hyde/prompt.zsh
-fi
-=======
->>>>>>> 9c9249be
 
 if [[ ${HYDE_ZSH_NO_PLUGINS} == "1" ]]; then
     # Deduplicate omz plugins()
