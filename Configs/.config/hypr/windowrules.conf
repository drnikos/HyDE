
# █░█░█ █ █▄░█ █▀▄ █▀█ █░█░█   █▀█ █░█ █░░ █▀▀ █▀
# ▀▄▀▄▀ █ █░▀█ █▄▀ █▄█ ▀▄▀▄▀   █▀▄ █▄█ █▄▄ ██▄ ▄█

# See https://wiki.hyprland.org/Configuring/Window-Rules/

# '$&' is a hyde specific shorthand for "override" \\ analogous to a reference
# This symbol indicates that the following values will override the default configuration
$&=override

# idle_inhibit rules
windowrule = idle_inhibit fullscreen true, match:class ^(.*celluloid.*)$|^(.*mpv.*)$|^(.*vlc.*)$
windowrule = idle_inhibit fullscreen true, match:class ^(.*[Ss]potify.*)$
windowrule = idle_inhibit fullscreen true, match:class ^(.*LibreWolf.*)$|^(.*floorp.*)$|^(.*brave-browser.*)$|^(.*firefox.*)$|^(.*chromium.*)$|^(.*zen.*)$|^(.*vivaldi.*)$

# Picture-in-Picture
windowrule = tag +picture-in-picture, match:title ^([Pp]icture[-\s]?[Ii]n[-\s]?[Pp]icture)(.*)$
windowrule = float true,           match:tag picture-in-picture
windowrule = keep_aspect_ratio true, match:tag picture-in-picture
windowrule = move 73% 72%,    match:tag picture-in-picture
windowrule = size 25%,        match:tag picture-in-picture
windowrule = float true,           match:tag picture-in-picture
windowrule = pin true,             match:tag picture-in-picture

<<<<<<< HEAD
windowrule = opacity 0.90 $& 0.90 $& 1,class:^(firefox)$
windowrule = opacity 0.90 $& 0.90 $& 1,class:^(brave-browser)$
windowrule = opacity 0.80 $& 0.80 $& 1,class:^(code-oss)$
windowrule = opacity 0.80 $& 0.80 $& 1,class:^([Cc]ode)$
windowrule = opacity 0.80 $& 0.80 $& 1,class:^(code-url-handler)$
windowrule = opacity 0.80 $& 0.80 $& 1,class:^(code-insiders-url-handler)$
windowrule = opacity 0.80 $& 0.80 $& 1,class:^(kitty)$
windowrule = opacity 0.80 $& 0.80 $& 1,class:^(org.kde.dolphin)$
windowrule = opacity 0.80 $& 0.80 $& 1,class:^(org.kde.ark)$
windowrule = opacity 0.80 $& 0.80 $& 1,class:^(nwg-look)$
windowrule = opacity 0.80 $& 0.80 $& 1,class:^(qt5ct)$
windowrule = opacity 0.80 $& 0.80 $& 1,class:^(qt6ct)$
windowrule = opacity 0.80 $& 0.80 $& 1,class:^(kvantummanager)$
windowrule = opacity 0.80 $& 0.70 $& 1,class:^(org.pulseaudio.pavucontrol)$
windowrule = opacity 0.80 $& 0.70 $& 1,class:^(blueman-manager)$
windowrule = opacity 0.80 $& 0.70 $& 1,class:^(nm-applet)$
windowrule = opacity 0.80 $& 0.70 $& 1,class:^(nm-connection-editor)$
windowrule = opacity 0.80 $& 0.70 $& 1,class:^(org.kde.polkit-kde-authentication-agent-1)$
windowrule = opacity 0.80 $& 0.70 $& 1,class:^(polkit-gnome-authentication-agent-1)$
windowrule = opacity 0.80 $& 0.70 $& 1,class:^(org.freedesktop.impl.portal.desktop.gtk)$
windowrule = opacity 0.80 $& 0.70 $& 1,class:^(org.freedesktop.impl.portal.desktop.hyprland)$
windowrule = opacity 0.70 $& 0.70 $& 1,class:^([Ss]team)$
windowrule = opacity 0.70 $& 0.70 $& 1,class:^(steamwebhelper)$
windowrule = opacity 0.70 $& 0.70 $& 1,class:^([Ss]potify)$
windowrule = opacity 0.70 $& 0.70 $& 1,initialTitle:^(Spotify Free)$
windowrule = opacity 0.70 $& 0.70 $& 1,initialTitle:^(Spotify Premium)$
windowrulev2 = idleinhibit fullscreen, class:.* 

windowrulev2 = opacity 0.90 $& 0.90 $& 1,class:^(firefox)$
windowrulev2 = opacity 0.90 $& 0.90 $& 1,class:^(firefox-developer-edition)$
windowrulev2 = opacity 0.90 $& 0.90 $& 1,class:^(Brave-browser)$
windowrulev2 = opacity 0.80 $& 0.80 $& 1,class:^(code-oss)$
windowrulev2 = opacity 0.80 $& 0.80 $& 1,class:^([Cc]ode)$
windowrulev2 = opacity 0.80 $& 0.80 $& 1,class:^(code-url-handler)$
windowrulev2 = opacity 0.80 $& 0.80 $& 1,class:^(code-insiders-url-handler)$
windowrulev2 = opacity 0.80 $& 0.80 $& 1,class:^(kitty)$
windowrulev2 = opacity 0.80 $& 0.80 $& 1,class:^(org.kde.dolphin)$
windowrulev2 = opacity 0.80 $& 0.80 $& 1,class:^(org.kde.ark)$
windowrulev2 = opacity 0.80 $& 0.80 $& 1,class:^(nwg-look)$
windowrulev2 = opacity 0.80 $& 0.80 $& 1,class:^(qt5ct)$
windowrulev2 = opacity 0.80 $& 0.80 $& 1,class:^(qt6ct)$
windowrulev2 = opacity 0.80 $& 0.80 $& 1,class:^(kvantummanager)$
windowrulev2 = opacity 0.80 $& 0.70 $& 1,class:^(org.pulseaudio.pavucontrol)$
windowrulev2 = opacity 0.80 $& 0.70 $& 1,class:^(blueman-manager)$
windowrulev2 = opacity 0.80 $& 0.70 $& 1,class:^(nm-applet)$
windowrulev2 = opacity 0.80 $& 0.70 $& 1,class:^(nm-connection-editor)$
windowrulev2 = opacity 0.80 $& 0.70 $& 1,class:^(org.kde.polkit-kde-authentication-agent-1)$
windowrulev2 = opacity 0.80 $& 0.70 $& 1,class:^(polkit-gnome-authentication-agent-1)$
windowrulev2 = opacity 0.80 $& 0.70 $& 1,class:^(org.freedesktop.impl.portal.desktop.gtk)$
windowrulev2 = opacity 0.80 $& 0.70 $& 1,class:^(org.freedesktop.impl.portal.desktop.hyprland)$
windowrulev2 = opacity 0.70 $& 0.70 $& 1,class:^([Ss]team)$
windowrulev2 = opacity 0.70 $& 0.70 $& 1,class:^(steamwebhelper)$
windowrulev2 = opacity 0.70 $& 0.70 $& 1,class:^([Ss]potify)$
windowrulev2 = opacity 0.70 $& 0.70 $& 1,initialTitle:^(Spotify Free)$
windowrulev2 = opacity 0.70 $& 0.70 $& 1,initialTitle:^(Spotify Premium)$
=======
windowrule = opacity 0.90 $& 0.90 $& 1,match:class ^(firefox)$
windowrule = opacity 0.90 $& 0.90 $& 1,match:class ^(brave-browser)$
windowrule = opacity 0.80 $& 0.80 $& 1,match:class ^(code-oss)$
windowrule = opacity 0.80 $& 0.80 $& 1,match:class ^([Cc]ode)$
windowrule = opacity 0.80 $& 0.80 $& 1,match:class ^(code-url-handler)$
windowrule = opacity 0.80 $& 0.80 $& 1,match:class ^(code-insiders-url-handler)$
windowrule = opacity 0.80 $& 0.80 $& 1,match:class ^(kitty)$
windowrule = opacity 0.80 $& 0.80 $& 1,match:class ^(org.kde.dolphin)$
windowrule = opacity 0.80 $& 0.80 $& 1,match:class ^(org.kde.ark)$
windowrule = opacity 0.80 $& 0.80 $& 1,match:class ^(nwg-look)$
windowrule = opacity 0.80 $& 0.80 $& 1,match:class ^(qt5ct)$
windowrule = opacity 0.80 $& 0.80 $& 1,match:class ^(qt6ct)$
windowrule = opacity 0.80 $& 0.80 $& 1,match:class ^(kvantummanager)$
windowrule = opacity 0.80 $& 0.70 $& 1,match:class ^(org.pulseaudio.pavucontrol)$
windowrule = opacity 0.80 $& 0.70 $& 1,match:class ^(blueman-manager)$
windowrule = opacity 0.80 $& 0.70 $& 1,match:class ^(nm-applet)$
windowrule = opacity 0.80 $& 0.70 $& 1,match:class ^(nm-connection-editor)$
windowrule = opacity 0.80 $& 0.70 $& 1,match:class ^(org.kde.polkit-kde-authentication-agent-1)$
windowrule = opacity 0.80 $& 0.70 $& 1,match:class ^(polkit-gnome-authentication-agent-1)$
windowrule = opacity 0.80 $& 0.70 $& 1,match:class ^(org.freedesktop.impl.portal.desktop.gtk)$
windowrule = opacity 0.80 $& 0.70 $& 1,match:class ^(org.freedesktop.impl.portal.desktop.hyprland)$
windowrule = opacity 0.70 $& 0.70 $& 1,match:class ^([Ss]team)$
windowrule = opacity 0.70 $& 0.70 $& 1,match:class ^(steamwebhelper)$
windowrule = opacity 0.70 $& 0.70 $& 1,match:class ^([Ss]potify)$
windowrule = opacity 0.70 $& 0.70 $& 1,match:initial_title ^(Spotify Free)$
windowrule = opacity 0.70 $& 0.70 $& 1,match:initial_title ^(Spotify Premium)$
>>>>>>> 3a552f8c

windowrule = opacity 0.90 0.90,match:class ^(com.github.rafostar.Clapper)$ # Clapper-Gtk
windowrule = opacity 0.80 0.80,match:class ^(com.github.tchx84.Flatseal)$ # Flatseal-Gtk
windowrule = opacity 0.80 0.80,match:class ^(hu.kramo.Cartridges)$ # Cartridges-Gtk
windowrule = opacity 0.80 0.80,match:class ^(com.obsproject.Studio)$ # Obs-Qt
windowrule = opacity 0.80 0.80,match:class ^(gnome-boxes)$ # Boxes-Gtk
windowrule = opacity 0.80 0.80,match:class ^(vesktop)$ # Vesktop
windowrule = opacity 0.80 0.80,match:class ^(discord)$ # Discord-Electron
windowrule = opacity 0.80 0.80,match:class ^(WebCord)$ # WebCord-Electron
windowrule = opacity 0.80 0.80,match:class ^(ArmCord)$ # ArmCord-Electron
windowrule = opacity 0.80 0.80,match:class ^(app.drey.Warp)$ # Warp-Gtk
windowrule = opacity 0.80 0.80,match:class ^(net.davidotek.pupgui2)$ # ProtonUp-Qt
windowrule = opacity 0.80 0.80,match:class ^(yad)$ # Protontricks-Gtk
windowrule = opacity 0.80 0.80,match:class ^(Signal)$ # Signal-Gtk
windowrule = opacity 0.80 0.80,match:class ^(io.github.alainm23.planify)$ # planify-Gtk
windowrule = opacity 0.80 0.80,match:class ^(io.gitlab.theevilskeleton.Upscaler)$ # Upscaler-Gtk
windowrule = opacity 0.80 0.80,match:class ^(com.github.unrud.VideoDownloader)$ # VideoDownloader-Gtk
windowrule = opacity 0.80 0.80,match:class ^(io.gitlab.adhami3310.Impression)$ # Impression-Gtk
windowrule = opacity 0.80 0.80,match:class ^(io.missioncenter.MissionCenter)$ # MissionCenter-Gtk
windowrule = opacity 0.80 0.80,match:class ^(io.github.flattool.Warehouse)$ # Warehouse-Gtk

windowrule = float true,match:class ^(Signal)$ # Signal-Gtk
windowrule = float true,match:class ^(com.github.rafostar.Clapper)$ # Clapper-Gtk
windowrule = float true,match:class ^(app.drey.Warp)$ # Warp-Gtk
windowrule = float true,match:class ^(net.davidotek.pupgui2)$ # ProtonUp-Qt
windowrule = float true,match:class ^(yad)$ # Protontricks-Gtk
windowrule = float true,match:class ^(eog)$ # Imageviewer-Gtk
windowrule = float true,match:class ^(io.github.alainm23.planify)$ # planify-Gtk
windowrule = float true,match:class ^(io.gitlab.theevilskeleton.Upscaler)$ # Upscaler-Gtk
windowrule = float true,match:class ^(com.github.unrud.VideoDownloader)$ # VideoDownloader-Gkk
windowrule = float true,match:class ^(io.gitlab.adhami3310.Impression)$ # Impression-Gtk
windowrule = float true,match:class ^(io.missioncenter.MissionCenter)$ # MissionCenter-Gtk

# workaround for jetbrains IDEs dropdowns/popups cause flickering
windowrule = no_initial_focus true true,match:class ^(.*jetbrains.*)$,match:title ^(win[0-9]+)$

# █░░ ▄▀█ █▄█ █▀▀ █▀█   █▀█ █░█ █░░ █▀▀ █▀
# █▄▄ █▀█ ░█░ ██▄ █▀▄   █▀▄ █▄█ █▄▄ ██▄ ▄█

layerrule = blur true,match:namespace rofi
layerrule = ignore_alpha 0,match:namespace rofi
layerrule = blur true,match:namespace notifications
layerrule = ignore_alpha 0,match:namespace notifications
layerrule = blur true,match:namespace swaync-notification-window
layerrule = ignore_alpha 0,match:namespace swaync-notification-window
layerrule = blur true,match:namespace swaync-control-center
layerrule = ignore_alpha 0,match:namespace swaync-control-center
layerrule = blur true,match:namespace logout_dialog<|MERGE_RESOLUTION|>--- conflicted
+++ resolved
@@ -22,63 +22,6 @@
 windowrule = float true,           match:tag picture-in-picture
 windowrule = pin true,             match:tag picture-in-picture
 
-<<<<<<< HEAD
-windowrule = opacity 0.90 $& 0.90 $& 1,class:^(firefox)$
-windowrule = opacity 0.90 $& 0.90 $& 1,class:^(brave-browser)$
-windowrule = opacity 0.80 $& 0.80 $& 1,class:^(code-oss)$
-windowrule = opacity 0.80 $& 0.80 $& 1,class:^([Cc]ode)$
-windowrule = opacity 0.80 $& 0.80 $& 1,class:^(code-url-handler)$
-windowrule = opacity 0.80 $& 0.80 $& 1,class:^(code-insiders-url-handler)$
-windowrule = opacity 0.80 $& 0.80 $& 1,class:^(kitty)$
-windowrule = opacity 0.80 $& 0.80 $& 1,class:^(org.kde.dolphin)$
-windowrule = opacity 0.80 $& 0.80 $& 1,class:^(org.kde.ark)$
-windowrule = opacity 0.80 $& 0.80 $& 1,class:^(nwg-look)$
-windowrule = opacity 0.80 $& 0.80 $& 1,class:^(qt5ct)$
-windowrule = opacity 0.80 $& 0.80 $& 1,class:^(qt6ct)$
-windowrule = opacity 0.80 $& 0.80 $& 1,class:^(kvantummanager)$
-windowrule = opacity 0.80 $& 0.70 $& 1,class:^(org.pulseaudio.pavucontrol)$
-windowrule = opacity 0.80 $& 0.70 $& 1,class:^(blueman-manager)$
-windowrule = opacity 0.80 $& 0.70 $& 1,class:^(nm-applet)$
-windowrule = opacity 0.80 $& 0.70 $& 1,class:^(nm-connection-editor)$
-windowrule = opacity 0.80 $& 0.70 $& 1,class:^(org.kde.polkit-kde-authentication-agent-1)$
-windowrule = opacity 0.80 $& 0.70 $& 1,class:^(polkit-gnome-authentication-agent-1)$
-windowrule = opacity 0.80 $& 0.70 $& 1,class:^(org.freedesktop.impl.portal.desktop.gtk)$
-windowrule = opacity 0.80 $& 0.70 $& 1,class:^(org.freedesktop.impl.portal.desktop.hyprland)$
-windowrule = opacity 0.70 $& 0.70 $& 1,class:^([Ss]team)$
-windowrule = opacity 0.70 $& 0.70 $& 1,class:^(steamwebhelper)$
-windowrule = opacity 0.70 $& 0.70 $& 1,class:^([Ss]potify)$
-windowrule = opacity 0.70 $& 0.70 $& 1,initialTitle:^(Spotify Free)$
-windowrule = opacity 0.70 $& 0.70 $& 1,initialTitle:^(Spotify Premium)$
-windowrulev2 = idleinhibit fullscreen, class:.* 
-
-windowrulev2 = opacity 0.90 $& 0.90 $& 1,class:^(firefox)$
-windowrulev2 = opacity 0.90 $& 0.90 $& 1,class:^(firefox-developer-edition)$
-windowrulev2 = opacity 0.90 $& 0.90 $& 1,class:^(Brave-browser)$
-windowrulev2 = opacity 0.80 $& 0.80 $& 1,class:^(code-oss)$
-windowrulev2 = opacity 0.80 $& 0.80 $& 1,class:^([Cc]ode)$
-windowrulev2 = opacity 0.80 $& 0.80 $& 1,class:^(code-url-handler)$
-windowrulev2 = opacity 0.80 $& 0.80 $& 1,class:^(code-insiders-url-handler)$
-windowrulev2 = opacity 0.80 $& 0.80 $& 1,class:^(kitty)$
-windowrulev2 = opacity 0.80 $& 0.80 $& 1,class:^(org.kde.dolphin)$
-windowrulev2 = opacity 0.80 $& 0.80 $& 1,class:^(org.kde.ark)$
-windowrulev2 = opacity 0.80 $& 0.80 $& 1,class:^(nwg-look)$
-windowrulev2 = opacity 0.80 $& 0.80 $& 1,class:^(qt5ct)$
-windowrulev2 = opacity 0.80 $& 0.80 $& 1,class:^(qt6ct)$
-windowrulev2 = opacity 0.80 $& 0.80 $& 1,class:^(kvantummanager)$
-windowrulev2 = opacity 0.80 $& 0.70 $& 1,class:^(org.pulseaudio.pavucontrol)$
-windowrulev2 = opacity 0.80 $& 0.70 $& 1,class:^(blueman-manager)$
-windowrulev2 = opacity 0.80 $& 0.70 $& 1,class:^(nm-applet)$
-windowrulev2 = opacity 0.80 $& 0.70 $& 1,class:^(nm-connection-editor)$
-windowrulev2 = opacity 0.80 $& 0.70 $& 1,class:^(org.kde.polkit-kde-authentication-agent-1)$
-windowrulev2 = opacity 0.80 $& 0.70 $& 1,class:^(polkit-gnome-authentication-agent-1)$
-windowrulev2 = opacity 0.80 $& 0.70 $& 1,class:^(org.freedesktop.impl.portal.desktop.gtk)$
-windowrulev2 = opacity 0.80 $& 0.70 $& 1,class:^(org.freedesktop.impl.portal.desktop.hyprland)$
-windowrulev2 = opacity 0.70 $& 0.70 $& 1,class:^([Ss]team)$
-windowrulev2 = opacity 0.70 $& 0.70 $& 1,class:^(steamwebhelper)$
-windowrulev2 = opacity 0.70 $& 0.70 $& 1,class:^([Ss]potify)$
-windowrulev2 = opacity 0.70 $& 0.70 $& 1,initialTitle:^(Spotify Free)$
-windowrulev2 = opacity 0.70 $& 0.70 $& 1,initialTitle:^(Spotify Premium)$
-=======
 windowrule = opacity 0.90 $& 0.90 $& 1,match:class ^(firefox)$
 windowrule = opacity 0.90 $& 0.90 $& 1,match:class ^(brave-browser)$
 windowrule = opacity 0.80 $& 0.80 $& 1,match:class ^(code-oss)$
@@ -105,7 +48,6 @@
 windowrule = opacity 0.70 $& 0.70 $& 1,match:class ^([Ss]potify)$
 windowrule = opacity 0.70 $& 0.70 $& 1,match:initial_title ^(Spotify Free)$
 windowrule = opacity 0.70 $& 0.70 $& 1,match:initial_title ^(Spotify Premium)$
->>>>>>> 3a552f8c
 
 windowrule = opacity 0.90 0.90,match:class ^(com.github.rafostar.Clapper)$ # Clapper-Gtk
 windowrule = opacity 0.80 0.80,match:class ^(com.github.tchx84.Flatseal)$ # Flatseal-Gtk
