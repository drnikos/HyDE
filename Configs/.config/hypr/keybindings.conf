--- conflicted
+++ resolved
@@ -81,24 +81,14 @@
 bindd = $ca, T, $d terminal emulator , exec, $TERMINAL
 bindd = $mainMod Alt, T, $d dropdown terminal , exec, hyde-shell pypr toggle console
 bindd = $mainMod, E, $d file explorer , exec, $EXPLORER
-<<<<<<< HEAD
 bindd = $ca, C, $d text editor , exec, $EDITOR
 bindd = $ca, F, $d web browser , exec, $BROWSER
-bindd = Control Shift, Escape, $d system monitor , exec, $scrPath/sysmonlaunch.sh
+bindd = Control Shift, Escape, $d system monitor , exec, hyde-shell sysmonlaunch
 
 $d=[$l|Rofi menus]
-$rofi-launch=$scrPath/rofilaunch.sh
+$rofi-launch=hyde-shell rofilaunch
 bindr = $mainMod, SUPER_L, exec, pkill -x rofi || $scrPath/rofilaunch.sh d # launch desktop applications
 bindd = Alt, space, $d application finder , exec, pkill -x rofi || $rofi-launch d
-=======
-bindd = $mainMod, C, $d text editor , exec, $EDITOR
-bindd = $mainMod, B, $d web browser , exec, $BROWSER
-bindd = Control Shift, Escape, $d system monitor , exec, hyde-shell sysmonlaunch
-
-$d=[$l|Rofi menus]
-$rofi-launch=hyde-shell rofilaunch
-bindd = $mainMod, A, $d application finder , exec, pkill -x rofi || $rofi-launch d
->>>>>>> 3a552f8c
 bindd = $mainMod, TAB, $d window switcher , exec, pkill -x rofi || $rofi-launch w
 bindd = $mainMod Shift, E, $d file finder , exec, pkill -x rofi || $rofi-launch f
 bindd = $mainMod, slash, $d keybindings hint, exec, pkill -x rofi || hyde-shell keybinds_hint c # launch keybinds hint
