
# █▄▀ █▀▀ █▄█ █▄▄ █ █▄░█ █▀▄ █ █▄░█ █▀▀ █▀
# █░█ ██▄ ░█░ █▄█ █ █░▀█ █▄▀ █ █░▀█ █▄█ ▄█


# See https://wiki.hyprland.org/Configuring/Keywords/ for more
# Example binds, see https://wiki.hyprland.org/Configuring/Binds/ for more

# Main modifier
$mainMod = SUPER # windows key

# assign apps
$term = kitty
$editor = code
$file = dolphin
$browser = firefox

# Bring up this menu
bind = $mainMod, slash, exec, kitty nvim -R ~/.config/hypr/keybindings.conf

# Window/Session actions
bind = $mainMod, Q, exec, ~/.config/hypr/scripts/dontkillsteam.sh # killactive, kill the window on focus
bind = ALT, F4, exec, ~/.config/hypr/scripts/dontkillsteam.sh # killactive, kill the window on focus
bind = $mainMod, delete, exit, # kill hyperland session
bind = $mainMod, W, togglefloating, # toggle the window on focus to float
bind = $mainMod, G, togglegroup, # toggle the window on focus to float
bind = ALT, return, fullscreen, # toggle the window on focus to fullscreen
bind = $mainMod, L, exec, swaylock # lock screen
bind = $mainMod, backspace, exec, ~/.config/hypr/scripts/logoutlaunch.sh 1 # logout menu
bind = $CONTROL, ESCAPE, exec, killall waybar || waybar # toggle waybar

# Application shortcuts
bind = $mainMod, T, exec, $term  # open terminal
bind = $mainMod, return, exec, $term  # open terminal
bind = $mainMod, E, exec, $file # open file manager
#bind = $mainMod, C, exec, $editor # open vscode
bind = $mainMod, C, exec, ~/scripts/code.sh # open vscode using script
bind = $mainMod ALT, C, exec, ~/scripts/code_restore_custom_bar.sh # restore custom titelbar in vscode
bind = $mainMod SHIFT, C, exec, ~/scripts/code_restore_native_bar.sh # restore native titelbar in vscode
bind = $mainMod, F, exec, $browser # open browser
<<<<<<< HEAD
#bind = $mainMod, Z, exec, ~/.config/hypr/scripts/quickapps.sh spotify vencord-desktop


# Game launcher
bind = $mainMod SHIFT, G, exec, ~/.config/hypr/scripts/gamelauncher.sh 1
=======
bind = $CONTROL SHIFT, ESCAPE, exec, ~/.config/hypr/scripts/sysmonlaunch.sh  # open htop/btop if installed or default to top (system monitor)
>>>>>>> e2c96387

# Rofi is toggled on/off if you repeat the key presses
bind = $mainMod, A, exec, pkill -x rofi || ~/.config/hypr/scripts/rofilaunch.sh d # launch desktop applications
bind = $mainMod, tab, exec, pkill -x rofi || ~/.config/hypr/scripts/rofilaunch.sh w # switch between desktop applications
bind = $mainMod, R, exec, pkill -x rofi || ~/.config/hypr/scripts/rofilaunch.sh f # browse system files

# Audio control
<<<<<<< HEAD

#bind  = , F10, exec, ~/.config/hypr/scripts/volumecontrol.sh -o m # toggle audio mute
#binde = , F11, exec, ~/.config/hypr/scripts/volumecontrol.sh -o d # decrease volume
#binde = , F12, exec, ~/.config/hypr/scripts/volumecontrol.sh -o i # increase volume
bind  = , XF86AudioMute, exec, ~/.config/hypr/scripts/volumecontrol.sh -o m # toggle audio mute
bind  = , XF86AudioMicMute, exec, ~/.config/hypr/scripts/volumecontrol.sh -i m # toggle microphone mute
binde = , XF86AudioLowerVolume, exec, ~/.config/hypr/scripts/volumecontrol.sh -o d # decrease volume
binde = , XF86AudioRaiseVolume, exec, ~/.config/hypr/scripts/volumecontrol.sh -o i # increase volume
bind  = , XF86AudioPlay, exec, playerctl play-pause
bind  = , XF86AudioPause, exec, playerctl play-pause
bind  = , XF86AudioNext, exec, playerctl next
bind  = , XF86AudioPrev, exec, playerctl previous
=======
bindl  = , F10, exec, ~/.config/hypr/scripts/volumecontrol.sh -o m # toggle audio mute
bindel = , F11, exec, ~/.config/hypr/scripts/volumecontrol.sh -o d # decrease volume
bindel = , F12, exec, ~/.config/hypr/scripts/volumecontrol.sh -o i # increase volume
bindl  = , XF86AudioMute, exec, ~/.config/hypr/scripts/volumecontrol.sh -o m # toggle audio mute
bindl  = , XF86AudioMicMute, exec, ~/.config/hypr/scripts/volumecontrol.sh -i m # toggle microphone mute
bindel = , XF86AudioLowerVolume, exec, ~/.config/hypr/scripts/volumecontrol.sh -o d # decrease volume
bindel = , XF86AudioRaiseVolume, exec, ~/.config/hypr/scripts/volumecontrol.sh -o i # increase volume
bindl  = , XF86AudioPlay, exec, playerctl play-pause
bindl  = , XF86AudioPause, exec, playerctl play-pause
bindl  = , XF86AudioNext, exec, playerctl next
bindl  = , XF86AudioPrev, exec, playerctl previous
>>>>>>> e2c96387

# Brightness control
bindel = , XF86MonBrightnessUp, exec, ~/.config/hypr/scripts/brightnesscontrol.sh i # increase brightness
bindel = , XF86MonBrightnessDown, exec, ~/.config/hypr/scripts/brightnesscontrol.sh d # decrease brightness

# Screenshot/Screencapture
bind = $mainMod, P, exec, ~/.config/hypr/scripts/screenshot.sh s # drag to snip an area / click on a window to print it
bind = $mainMod ALT, P, exec, ~/.config/hypr/scripts/screenshot.sh m # print focused monitor
bind = ,print, exec, ~/.config/hypr/scripts/screenshot.sh p  # print all monitor outputs

# Exec custom scripts
bind = $mainMod ALT, G, exec, ~/.config/hypr/scripts/gamemode.sh # disable hypr effects for gamemode
bind = $mainMod ALT, right, exec, ~/.config/hypr/scripts/swwwallpaper.sh -n # next wallpaper
bind = $mainMod ALT, left, exec, ~/.config/hypr/scripts/swwwallpaper.sh -p # previous wallpaper
bind = $mainMod ALT, up, exec, ~/.config/hypr/scripts/wbarconfgen.sh p # previous waybar mode
bind = $mainMod ALT, down, exec, ~/.config/hypr/scripts/wbarconfgen.sh n # next waybar mode
bind = $mainMod SHIFT, D, exec, ~/.config/hypr/scripts/wallbashtoggle.sh  # toggle wallbash on/off
bind = $mainMod SHIFT, T, exec, pkill -x rofi || ~/.config/hypr/scripts/themeselect.sh # theme select menu
bind = $mainMod SHIFT, A, exec, pkill -x rofi || ~/.config/hypr/scripts/rofiselect.sh # rofi style select menu
bind = $mainMod SHIFT, W, exec, pkill -x rofi || ~/.config/hypr/scripts/swwwallselect.sh # rofi wall select menu
bind = $mainMod, V, exec, pkill -x rofi || ~/.config/hypr/scripts/cliphist.sh c  # open Pasteboard in screen center
bind = $mainMod, K, exec, ~/.config/hypr/scripts/keyboardswitch.sh # change keyboard layout

# Move focus with mainMod + arrow keys
bind = $mainMod, left, movefocus, l
bind = $mainMod, right, movefocus, r
bind = $mainMod, up, movefocus, u
bind = $mainMod, down, movefocus, d
bind = ALT, Tab, movefocus, d

# Switch workspaces with mainMod + [0-9]
bind = $mainMod, 1, workspace, 1
bind = $mainMod, 2, workspace, 2
bind = $mainMod, 3, workspace, 3
bind = $mainMod, 4, workspace, 4
bind = $mainMod, 5, workspace, 5
bind = $mainMod, 6, workspace, 6
bind = $mainMod, 7, workspace, 7
bind = $mainMod, 8, workspace, 8
bind = $mainMod, 9, workspace, 9
bind = $mainMod, 0, workspace, 10

# Resize windows
binde = $mainMod SHIFT, right, resizeactive, 30 0
binde = $mainMod SHIFT, left, resizeactive, -30 0
binde = $mainMod SHIFT, up, resizeactive, 0 -30
binde = $mainMod SHIFT, down, resizeactive, 0 30

# Move active window to a workspace with mainMod + SHIFT + [0-9]
bind = $mainMod SHIFT, 1, movetoworkspace, 1
bind = $mainMod SHIFT, 2, movetoworkspace, 2
bind = $mainMod SHIFT, 3, movetoworkspace, 3
bind = $mainMod SHIFT, 4, movetoworkspace, 4
bind = $mainMod SHIFT, 5, movetoworkspace, 5
bind = $mainMod SHIFT, 6, movetoworkspace, 6
bind = $mainMod SHIFT, 7, movetoworkspace, 7
bind = $mainMod SHIFT, 8, movetoworkspace, 8
bind = $mainMod SHIFT, 9, movetoworkspace, 9
bind = $mainMod SHIFT, 0, movetoworkspace, 10

# Move active window around current workspace with mainMod + SHIFT + CTRL [←→↑↓]
bind = $mainMod SHIFT $CONTROL, left, movewindow, l
bind = $mainMod SHIFT $CONTROL, right, movewindow, r
bind = $mainMod SHIFT $CONTROL, up, movewindow, u
bind = $mainMod SHIFT $CONTROL, down, movewindow, d

# Scroll through existing workspaces with mainMod + scroll
bind = $mainMod, mouse_down, workspace, e+1
bind = $mainMod CTRL, right, workspace, e+1
bind = $mainMod, mouse_up, workspace, e-1
bind = $mainMod CTRL, left, workspace, e-1

# Move/Resize windows with mainMod + LMB/RMB and dragging
bindm = $mainMod, mouse:272, movewindow
bindm = $mainMod, mouse:273, resizewindow

# Special workspaces (scratchpad)
bind = $mainMod SHIFT, S, movetoworkspace, special
bind = $mainMod ALT, S, movetoworkspacesilent, special
bind = $mainMod, S, togglespecialworkspace,

# Toggle Layout
bind = $mainMod, J, togglesplit, # dwindle

# Move window silently to workspace Super + Alt + [0-9]
bind = $mainMod ALT, 1, movetoworkspacesilent, 1
bind = $mainMod ALT, 2, movetoworkspacesilent, 2
bind = $mainMod ALT, 3, movetoworkspacesilent, 3
bind = $mainMod ALT, 4, movetoworkspacesilent, 4
bind = $mainMod ALT, 5, movetoworkspacesilent, 5
bind = $mainMod ALT, 6, movetoworkspacesilent, 6
bind = $mainMod ALT, 7, movetoworkspacesilent, 7
bind = $mainMod ALT, 8, movetoworkspacesilent, 8
bind = $mainMod ALT, 9, movetoworkspacesilent, 9
bind = $mainMod ALT, 0, movetoworkspacesilent, 10

# Trigger when the switch is turning off
bindl= , switch:on:Lid Switch, exec, swaylock && systemctl suspend
<|MERGE_RESOLUTION|>--- conflicted
+++ resolved
@@ -38,15 +38,12 @@
 bind = $mainMod ALT, C, exec, ~/scripts/code_restore_custom_bar.sh # restore custom titelbar in vscode
 bind = $mainMod SHIFT, C, exec, ~/scripts/code_restore_native_bar.sh # restore native titelbar in vscode
 bind = $mainMod, F, exec, $browser # open browser
-<<<<<<< HEAD
+bind = $CONTROL SHIFT, ESCAPE, exec, ~/.config/hypr/scripts/sysmonlaunch.sh  # open htop/btop if installed or default to top (system monitor)
 #bind = $mainMod, Z, exec, ~/.config/hypr/scripts/quickapps.sh spotify vencord-desktop
 
 
 # Game launcher
 bind = $mainMod SHIFT, G, exec, ~/.config/hypr/scripts/gamelauncher.sh 1
-=======
-bind = $CONTROL SHIFT, ESCAPE, exec, ~/.config/hypr/scripts/sysmonlaunch.sh  # open htop/btop if installed or default to top (system monitor)
->>>>>>> e2c96387
 
 # Rofi is toggled on/off if you repeat the key presses
 bind = $mainMod, A, exec, pkill -x rofi || ~/.config/hypr/scripts/rofilaunch.sh d # launch desktop applications
@@ -54,7 +51,6 @@
 bind = $mainMod, R, exec, pkill -x rofi || ~/.config/hypr/scripts/rofilaunch.sh f # browse system files
 
 # Audio control
-<<<<<<< HEAD
 
 #bind  = , F10, exec, ~/.config/hypr/scripts/volumecontrol.sh -o m # toggle audio mute
 #binde = , F11, exec, ~/.config/hypr/scripts/volumecontrol.sh -o d # decrease volume
@@ -67,19 +63,6 @@
 bind  = , XF86AudioPause, exec, playerctl play-pause
 bind  = , XF86AudioNext, exec, playerctl next
 bind  = , XF86AudioPrev, exec, playerctl previous
-=======
-bindl  = , F10, exec, ~/.config/hypr/scripts/volumecontrol.sh -o m # toggle audio mute
-bindel = , F11, exec, ~/.config/hypr/scripts/volumecontrol.sh -o d # decrease volume
-bindel = , F12, exec, ~/.config/hypr/scripts/volumecontrol.sh -o i # increase volume
-bindl  = , XF86AudioMute, exec, ~/.config/hypr/scripts/volumecontrol.sh -o m # toggle audio mute
-bindl  = , XF86AudioMicMute, exec, ~/.config/hypr/scripts/volumecontrol.sh -i m # toggle microphone mute
-bindel = , XF86AudioLowerVolume, exec, ~/.config/hypr/scripts/volumecontrol.sh -o d # decrease volume
-bindel = , XF86AudioRaiseVolume, exec, ~/.config/hypr/scripts/volumecontrol.sh -o i # increase volume
-bindl  = , XF86AudioPlay, exec, playerctl play-pause
-bindl  = , XF86AudioPause, exec, playerctl play-pause
-bindl  = , XF86AudioNext, exec, playerctl next
-bindl  = , XF86AudioPrev, exec, playerctl previous
->>>>>>> e2c96387
 
 # Brightness control
 bindel = , XF86MonBrightnessUp, exec, ~/.config/hypr/scripts/brightnesscontrol.sh i # increase brightness
