#!/bin/bash
in_range() { local num=$1 local min=$2 local max=$3 ;  [[ $num =~ ^[0-9]+$ ]] && (( num >= min && num <= max )) }
<<<<<<< HEAD
mnc=5 mxc=80 mnl=20 mxl=50 mnu=80  mxu=100 mnt=60 mxt=1000 mnf=80 mxf=100 mnn=1 mxn=60 mni=1 mxi=10 verbose=false #Defaults Ranges
while (( "$#" )); do  # Parse command-line arguments and defaults  
  case "$1" in
"--full"|"-f") if in_range "$2" $mnf $mxf; then battery_full_threshold=$2 ; shift 2 ; else echo "$1 Error: Full Threshold must be $mnf - $mxf." >&2 ; exit 1 ; fi;;
"--critical"|"-c") if in_range "$2" $mnc $mxc; then battery_critical_threshold=$2 ; shift 2 ; else echo "$1 ERROR: Critical Threshold must be $mnc - $mxc." >&2 ; exit 1 ; fi;;
"--low"|"-l") if in_range "$2" $mnl $mnu; then battery_low_threshold=$2 ; shift 2 ; else echo "$1 ERROR: Low Threshold $mnl - $mnu." >&2 ; exit 1 ; fi;;
"--unplug"|"-u") if in_range "$2" $mnu $mxu; then unplug_charger_threshold=$2 ; shift 2 ; else echo "$1 ERROR: Unplug Threshold must be $mnu $mxu." >&2 ; exit 1 ; fi;;
"--timer"|"-t") if in_range "$2" $mnt $mxt; then timer=$2 ; shift 2 ; else echo "$1 ERROR: Timer must be $mnt - $mxt." >&2 ; exit 1 ; fi;;
"--notify"|"-n") if in_range "$2" $mnn $mxn; then notify=$2 ; shift 2 ; else echo "$1 ERROR: Notify must be $mnn - $mxn in minutes." >&2 ; exit 1 ; fi;;
"--interval"|"-i") if in_range "$2" $mni $mxi; then notify=$2 ; shift 2 ; else echo "$1 ERROR: Interval must be by $mni% - $mxi% intervals." >&2 ; exit 1 ; fi;;
"--verbose"|"-v") verbose=true ; shift ;;
=======
mnc=5 mxc=20 mnl=20 mnu=50 mxl=50 mxu=100 mnt=60 mxt=1000 mnf=80 mxf=100 mnn=1 mxn=60 mni=1 mxi=10 #Defaults Ranges
while (( "$#" )); do  # Parse command-line arguments and defaults  
  case "$1" in
"--full"|"-f") if in_range "$2" $mnf $mxf; then battery_full_threshold=$2 ; shift 2 ; else echo "Error: $1 must be a number between $mnf - $mxf." >&2 ; exit 1 ; fi;;
"--critical"|"-c") if in_range "$2" $mnc $mxc; then battery_critical_threshold=$2 ; shift 2 ; else echo "Error: $1 must be a number between $mnc - $mxc." >&2 ; exit 1 ; fi;;
"--low"|"-l") if in_range "$2" $mnl $mnu; then battery_low_threshold=$2 ; shift 2 ; else echo "Error: $1 must be a number between $mnl - $mnu." >&2 ; exit 1 ; fi;;
"--unplug"|"-u") if in_range "$2" $mnu $mxu; then unplug_charger_threshold=$2 ; shift 2 ; else echo "Error: $1 must be a number between $mnu $mxu." >&2 ; exit 1 ; fi;;
"--timer"|"-t") if in_range "$2" $mnt $mxt; then timer=$2 ; shift 2 ; else echo "Error: $1 must be a number between $mnt - $mxt." >&2 ; exit 1 ; fi;;
"--notify"|"-n") if in_range "$2" $mnn $mxn; then notify=$2 ; shift 2 ; else echo "Error: $1 must be $mnn - $mxn in minutes." >&2 ; exit 1 ; fi;;
"--interval"|"-i") if in_range "$2" $mni $mxi; then notify=$2 ; shift 2 ; else echo "Error: $1 must be by $mni% - $mxi% intervals." >&2 ; exit 1 ; fi;;

>>>>>>> 47865569
"--execute"|"-e") execute=$2 ; shift 2 ;;
    *|"--help"|"-h")
      echo "Usage: $0 [options]"
      echo "  --full, -f        Set battery full threshold (default: $mnf% percent)"
      echo "  --critical, -c    Set battery critical threshold (default: $mnc% percent)"
      echo "  --low, -l         Set battery low threshold (default: $mnl% percent)"
      echo "  --unplug, -u      Set unplug charger threshold (default: $mxu% percent )"
      echo "  --timer, -t       Set countdown timer (default: $mnt seconds)"
      echo "  --interval, -i    Set notify interval  on LOW UNPLUG Status  (default: 2% percent)"
      echo "  --notify, -n      Set notify interval for Battery Full Status  (default: 5 minutes)"
      echo "  --execute, -e     Set command/script to execute if battery on critical threshold (default: systemctl suspend)"
      echo "  --help, -h        Show this help message
      Visit https://github.com/prasanthrangan/hyprdots for the Github Repo"
      exit 0
      ;;
  esac
done
is_laptop() { # Check if the system is a laptop
    if grep -q "Battery" /sys/class/power_supply/BAT*/type; then
        return 0  # It's a laptop
    else
    echo "Cannot Detect a Battery. If this seems an error please report an issue to https://github.com/prasanthrangan/hyprdots."
        exit 0  # It's not a laptop
    fi
}
fn_notify () { # Send notification
    notify-send  $1 -u $2 "$3" "$4" # Call the notify-send command with the provided arguments \$1 is the flags \$2 is the urgency \$3 is the title \$4 is the message
}
<<<<<<< HEAD
fn_percentage () { 
                    if [[ "$battery_percentage" -ge "$unplug_charger_threshold" ]] &&  [[ "$battery_status" != "Discharging" ]]  && (( (battery_percentage - last_notified_percentage) >= $interval )); then
                        fn_notify  "-t 5000 " "CRITICAL" "Battery Charged" "Battery is at $battery_percentage%. You can unplug the charger!"
=======
fn_percentage () {
                    if [[ "$battery_percentage" -ge "$unplug_charger_threshold" ]] &&  [[ "$battery_status" != "Discharging" ]]  && (( (battery_percentage - last_notified_percentage) >= $interval )); then
                        fn_notify  "-t 5000 -r 10" "CRITICAL" "Battery Charged" "Battery is at $battery_percentage%. You can unplug the charger!"
>>>>>>> 47865569
                        last_notified_percentage=$battery_percentage
                    elif [[ "$battery_percentage" -le "$battery_critical_threshold" ]]; then
                        count=$(( timer > $mnt ? timer :  $mnt )) # reset count
                        while [ $count -gt 0 ] && [[ $battery_status == "Discharging"* ]]; do
                        for battery in /sys/class/power_supply/BAT*; do  battery_status=$(< "$battery/status") ; done
                        if [[ $battery_status != "Discharging" ]] ; then break ; fi
<<<<<<< HEAD
                            fn_notify "-t 5000 -r 69 " "CRITICAL" "Battery Critically Low" "$battery_percentage% is critically low. Device will execute $execute in $((count/60)):$((count%60)) ."
=======
                            fn_notify "-t 5000 -r 10" "CRITICAL" "Battery Critically Low" "$battery_percentage% is critically low. Device will execute $execute in $((count/60)):$((count%60)) ."
>>>>>>> 47865569
                            count=$((count-1))
                            sleep 1  
                        done
                        [ $count -eq 0 ] && fn_action
                    elif [[ "$battery_percentage" -le "$battery_low_threshold" ]] && [[ "$battery_status" == "Discharging" ]] && (( (last_notified_percentage - battery_percentage) >= $interval )); then
<<<<<<< HEAD
                        fn_notify  "-t 5000 " "CRITICAL" "Battery Low" "Battery is at $battery_percentage%. Connect the charger."
=======
                        fn_notify  "-t 5000 -r 10" "CRITICAL" "Battery Low" "Battery is at $battery_percentage%. Connect the charger."
>>>>>>> 47865569
                        last_notified_percentage=$battery_percentage
                    fi
}
fn_action () { #handles the $execute command
                  count=$(( timer > $mnt ? timer :  $mnt )) # reset count
                  nohup $execute
}
<<<<<<< HEAD

fn_status () {
if [ $battery_percentage -ge $battery_full_threshold ]; then battery_status="Full" ;fi
=======
fn_status () { # Handle the power supply status
for battery in /sys/class/power_supply/BAT*; do  battery_status=$(< "$battery/status")  battery_percentage=$(< "$battery/capacity")
if [ $battery_percentage -eq $battery_full_threshold ]; then battery_status="Full" ;fi
>>>>>>> 47865569
case "$battery_status" in         # Handle the power supply status
                "Discharging")
                    if [[ "$prev_status" == *"Charging"* ]] || [[ "$prev_status" == "Full" ]] ; then 
                        prev_status=$battery_status
                        urgency=$([[ $battery_percentage -le "$battery_low_threshold" ]] && echo "CRITICAL" || echo "NORMAL")
<<<<<<< HEAD
                        fn_notify   "-t 5000 -r 6996" "$urgency" "Charger Plug OUT" "Battery is at $battery_percentage%."
=======
                        fn_notify   "-t 5000 -r 10" "$urgency" "Charger Plug OUT" "Battery is at $battery_percentage%."
>>>>>>> 47865569
                    fi
                    fn_percentage 
                    ;;
                "Not"*|"Charging") # Due to modifications of some devices Not Charging after reaching 99 or limits
                    if [[ ! -f "/tmp/hyprdots.batterynotify.status.$battery_status-$$" ]] && [[ "$battery_status" == "Not"* ]] ; then 
                    touch "/tmp/hyprdots.batterynotify.status.$battery_status-$$"
                    count=$(( timer > $mnt ? timer :  $mnt )) # reset count                    
                    echo "Status: '==>> "$battery_status" <<==' Device Reports Not Charging!,This may be device Specific errors."
<<<<<<< HEAD
                    fn_notify  "-t 5000 -r 6996" "CRITICAL" "Charger Plug In" "Battery is at $battery_percentage%."
=======
                    fn_notify  "-t 5000 -r 10" "CRITICAL" "Charger Plug In" "Battery is at $battery_percentage%."
>>>>>>> 47865569
                    fi
                    if [[ "$prev_status" == "Discharging" ]] || [[ "$prev_status" == "Not"* ]] ; then
                        prev_status=$battery_status
                        count=$(( timer > $mnt ? timer :  $mnt )) # reset count
                        urgency=$([[ "$battery_percentage" -ge $unplug_charger_threshold ]] && echo "CRITICAL" || echo "NORMAL")
<<<<<<< HEAD
                        fn_notify  "-t 5000 -r 6996" "$urgency" "Charger Plug In" "Battery is at $battery_percentage%."
=======
                        fn_notify  "-t 5000 -r 10" "$urgency" "Charger Plug In" "Battery is at $battery_percentage%."
>>>>>>> 47865569
                    fi
                    fn_percentage 
                    ;;
                "Full") 
                    if [[ $battery_status != "Discharging" ]]; then
                    now=$(date +%s) 
                    if [[ "$prev_status" == *"Charging"* ]] || ((now - lt >= $((notify*60)) )); then
<<<<<<< HEAD
                     fn_notify "-t 5000 " "CRITICAL" "Battery Full" "Please unplug your Charger"
=======
                     fn_notify "-t 5000 -r 69" "CRITICAL" "Battery Full" "Please unplug your Charger"
>>>>>>> 47865569
                    prev_status=$battery_status lt=$now
                    fi
                    fi
                    ;;                                   
                    *)
                    if [[ ! -f "/tmp/hyprdots.batterynotify.status.fallback.$battery_status-$$" ]]; then 
                    echo "Status: '==>> "$battery_status" <<==' Script on Fallback mode,Unknown power supply status.Please copy this line and raise an issue to the Github Repo.Also run 'ls /tmp/hyprdots.batterynotify' to see the list of lock files.*"
                    touch "/tmp/hyprdots.batterynotify.status.fallback.$battery_status-$$"
                    fi     
                    fn_percentage 
                    ;;
            esac
}

fn_status_change () { # Handle when status changes
for battery in /sys/class/power_supply/BAT*; do  battery_status=$(< "$battery/status")  battery_percentage=$(< "$battery/capacity")
   # Check if battery status or percentage has changed
   if [ "$battery_status" != "$last_battery_status" ] || [ "$battery_percentage" != "$last_battery_percentage" ]; then last_battery_status=$battery_status last_battery_percentage=$battery_percentage
if $verbose; then 
cat << VERBOSE
=============================================
        Battery Status: $battery_status              
        Battery Percentage: $battery_percentage      
=============================================

VERBOSE
fi
fn_percentage
fn_status
fi
done
}
main() { # Main function
    if is_laptop; then
rm -fr /tmp/hyprdots.batterynotify* # Cleaning the lock file
<<<<<<< HEAD
battery_full_threshold=${battery_full_threshold:-100} 
battery_critical_threshold=${battery_critical_threshold:-10} 
unplug_charger_threshold=${unplug_charger_threshold:-80}
battery_low_threshold=${battery_low_threshold:-20}
timer=${timer:-120}
notify=${notify:-1140}
=======
battery_full_threshold=${battery_full_threshold:-$mxf} 
battery_critical_threshold=${battery_critical_threshold:-$mnc} 
unplug_charger_threshold=${unplug_charger_threshold:-$mxu}
battery_low_threshold=${battery_low_threshold:-$mnl}
timer=${timer:-$mnt}
notify=${notify:-5}
>>>>>>> 47865569
interval=${interval:-2}

execute=${execute:-"systemctl suspend"}
cat <<  EOF
Script is running... 
Check $0 --help for options. 

<<<<<<< HEAD
      STATUS      THRESHOLD    INTERVAL
      Full        $battery_full_threshold          $notify Minutes  
      Critical    $battery_critical_threshold           $timer Seconds then "$execute"
      Low         $battery_low_threshold           $interval Percent
      Unplug      $unplug_charger_threshold          $interval Percent
=======
    |  Status    |  Threshold
    |  Full      | $battery_full_threshold
    |  Critical  | $battery_critical_threshold
    |  Low       | $battery_low_threshold 
    | Unplug     | $unplug_charger_threshold  

!!! Notification interval for Low and Unplug Percentage is $interval Percent(%).

!!! Notification interval for Battery Full / $battery_full_threshold% is $notify minutes.

!!! If Battery is $battery_critical_threshold%, Device will execute $execute after $timer seconds. 
>>>>>>> 47865569


EOF
if $verbose; then for line in "Verbose Mode is ON..." "" "" "" ""  ; do echo $line ; done;fi
    fn_status_change  # initiate the function
    last_notified_percentage=$battery_percentage
    prev_status=$battery_status

dbus-monitor --system "type='signal',interface='org.freedesktop.DBus.Properties',path='$(upower -e | grep battery)'" 2> /dev/null | while read -r battery_status_change; do fn_status_change  ; done
    fi
}
main<|MERGE_RESOLUTION|>--- conflicted
+++ resolved
@@ -1,18 +1,5 @@
 #!/bin/bash
 in_range() { local num=$1 local min=$2 local max=$3 ;  [[ $num =~ ^[0-9]+$ ]] && (( num >= min && num <= max )) }
-<<<<<<< HEAD
-mnc=5 mxc=80 mnl=20 mxl=50 mnu=80  mxu=100 mnt=60 mxt=1000 mnf=80 mxf=100 mnn=1 mxn=60 mni=1 mxi=10 verbose=false #Defaults Ranges
-while (( "$#" )); do  # Parse command-line arguments and defaults  
-  case "$1" in
-"--full"|"-f") if in_range "$2" $mnf $mxf; then battery_full_threshold=$2 ; shift 2 ; else echo "$1 Error: Full Threshold must be $mnf - $mxf." >&2 ; exit 1 ; fi;;
-"--critical"|"-c") if in_range "$2" $mnc $mxc; then battery_critical_threshold=$2 ; shift 2 ; else echo "$1 ERROR: Critical Threshold must be $mnc - $mxc." >&2 ; exit 1 ; fi;;
-"--low"|"-l") if in_range "$2" $mnl $mnu; then battery_low_threshold=$2 ; shift 2 ; else echo "$1 ERROR: Low Threshold $mnl - $mnu." >&2 ; exit 1 ; fi;;
-"--unplug"|"-u") if in_range "$2" $mnu $mxu; then unplug_charger_threshold=$2 ; shift 2 ; else echo "$1 ERROR: Unplug Threshold must be $mnu $mxu." >&2 ; exit 1 ; fi;;
-"--timer"|"-t") if in_range "$2" $mnt $mxt; then timer=$2 ; shift 2 ; else echo "$1 ERROR: Timer must be $mnt - $mxt." >&2 ; exit 1 ; fi;;
-"--notify"|"-n") if in_range "$2" $mnn $mxn; then notify=$2 ; shift 2 ; else echo "$1 ERROR: Notify must be $mnn - $mxn in minutes." >&2 ; exit 1 ; fi;;
-"--interval"|"-i") if in_range "$2" $mni $mxi; then notify=$2 ; shift 2 ; else echo "$1 ERROR: Interval must be by $mni% - $mxi% intervals." >&2 ; exit 1 ; fi;;
-"--verbose"|"-v") verbose=true ; shift ;;
-=======
 mnc=5 mxc=20 mnl=20 mnu=50 mxl=50 mxu=100 mnt=60 mxt=1000 mnf=80 mxf=100 mnn=1 mxn=60 mni=1 mxi=10 #Defaults Ranges
 while (( "$#" )); do  # Parse command-line arguments and defaults  
   case "$1" in
@@ -24,7 +11,6 @@
 "--notify"|"-n") if in_range "$2" $mnn $mxn; then notify=$2 ; shift 2 ; else echo "Error: $1 must be $mnn - $mxn in minutes." >&2 ; exit 1 ; fi;;
 "--interval"|"-i") if in_range "$2" $mni $mxi; then notify=$2 ; shift 2 ; else echo "Error: $1 must be by $mni% - $mxi% intervals." >&2 ; exit 1 ; fi;;
 
->>>>>>> 47865569
 "--execute"|"-e") execute=$2 ; shift 2 ;;
     *|"--help"|"-h")
       echo "Usage: $0 [options]"
@@ -53,36 +39,22 @@
 fn_notify () { # Send notification
     notify-send  $1 -u $2 "$3" "$4" # Call the notify-send command with the provided arguments \$1 is the flags \$2 is the urgency \$3 is the title \$4 is the message
 }
-<<<<<<< HEAD
-fn_percentage () { 
-                    if [[ "$battery_percentage" -ge "$unplug_charger_threshold" ]] &&  [[ "$battery_status" != "Discharging" ]]  && (( (battery_percentage - last_notified_percentage) >= $interval )); then
-                        fn_notify  "-t 5000 " "CRITICAL" "Battery Charged" "Battery is at $battery_percentage%. You can unplug the charger!"
-=======
 fn_percentage () {
                     if [[ "$battery_percentage" -ge "$unplug_charger_threshold" ]] &&  [[ "$battery_status" != "Discharging" ]]  && (( (battery_percentage - last_notified_percentage) >= $interval )); then
                         fn_notify  "-t 5000 -r 10" "CRITICAL" "Battery Charged" "Battery is at $battery_percentage%. You can unplug the charger!"
->>>>>>> 47865569
                         last_notified_percentage=$battery_percentage
                     elif [[ "$battery_percentage" -le "$battery_critical_threshold" ]]; then
                         count=$(( timer > $mnt ? timer :  $mnt )) # reset count
                         while [ $count -gt 0 ] && [[ $battery_status == "Discharging"* ]]; do
                         for battery in /sys/class/power_supply/BAT*; do  battery_status=$(< "$battery/status") ; done
                         if [[ $battery_status != "Discharging" ]] ; then break ; fi
-<<<<<<< HEAD
-                            fn_notify "-t 5000 -r 69 " "CRITICAL" "Battery Critically Low" "$battery_percentage% is critically low. Device will execute $execute in $((count/60)):$((count%60)) ."
-=======
                             fn_notify "-t 5000 -r 10" "CRITICAL" "Battery Critically Low" "$battery_percentage% is critically low. Device will execute $execute in $((count/60)):$((count%60)) ."
->>>>>>> 47865569
                             count=$((count-1))
                             sleep 1  
                         done
                         [ $count -eq 0 ] && fn_action
                     elif [[ "$battery_percentage" -le "$battery_low_threshold" ]] && [[ "$battery_status" == "Discharging" ]] && (( (last_notified_percentage - battery_percentage) >= $interval )); then
-<<<<<<< HEAD
-                        fn_notify  "-t 5000 " "CRITICAL" "Battery Low" "Battery is at $battery_percentage%. Connect the charger."
-=======
                         fn_notify  "-t 5000 -r 10" "CRITICAL" "Battery Low" "Battery is at $battery_percentage%. Connect the charger."
->>>>>>> 47865569
                         last_notified_percentage=$battery_percentage
                     fi
 }
@@ -90,25 +62,15 @@
                   count=$(( timer > $mnt ? timer :  $mnt )) # reset count
                   nohup $execute
 }
-<<<<<<< HEAD
-
-fn_status () {
-if [ $battery_percentage -ge $battery_full_threshold ]; then battery_status="Full" ;fi
-=======
 fn_status () { # Handle the power supply status
 for battery in /sys/class/power_supply/BAT*; do  battery_status=$(< "$battery/status")  battery_percentage=$(< "$battery/capacity")
 if [ $battery_percentage -eq $battery_full_threshold ]; then battery_status="Full" ;fi
->>>>>>> 47865569
 case "$battery_status" in         # Handle the power supply status
                 "Discharging")
                     if [[ "$prev_status" == *"Charging"* ]] || [[ "$prev_status" == "Full" ]] ; then 
                         prev_status=$battery_status
                         urgency=$([[ $battery_percentage -le "$battery_low_threshold" ]] && echo "CRITICAL" || echo "NORMAL")
-<<<<<<< HEAD
-                        fn_notify   "-t 5000 -r 6996" "$urgency" "Charger Plug OUT" "Battery is at $battery_percentage%."
-=======
                         fn_notify   "-t 5000 -r 10" "$urgency" "Charger Plug OUT" "Battery is at $battery_percentage%."
->>>>>>> 47865569
                     fi
                     fn_percentage 
                     ;;
@@ -117,21 +79,13 @@
                     touch "/tmp/hyprdots.batterynotify.status.$battery_status-$$"
                     count=$(( timer > $mnt ? timer :  $mnt )) # reset count                    
                     echo "Status: '==>> "$battery_status" <<==' Device Reports Not Charging!,This may be device Specific errors."
-<<<<<<< HEAD
-                    fn_notify  "-t 5000 -r 6996" "CRITICAL" "Charger Plug In" "Battery is at $battery_percentage%."
-=======
                     fn_notify  "-t 5000 -r 10" "CRITICAL" "Charger Plug In" "Battery is at $battery_percentage%."
->>>>>>> 47865569
                     fi
                     if [[ "$prev_status" == "Discharging" ]] || [[ "$prev_status" == "Not"* ]] ; then
                         prev_status=$battery_status
                         count=$(( timer > $mnt ? timer :  $mnt )) # reset count
                         urgency=$([[ "$battery_percentage" -ge $unplug_charger_threshold ]] && echo "CRITICAL" || echo "NORMAL")
-<<<<<<< HEAD
-                        fn_notify  "-t 5000 -r 6996" "$urgency" "Charger Plug In" "Battery is at $battery_percentage%."
-=======
                         fn_notify  "-t 5000 -r 10" "$urgency" "Charger Plug In" "Battery is at $battery_percentage%."
->>>>>>> 47865569
                     fi
                     fn_percentage 
                     ;;
@@ -139,11 +93,7 @@
                     if [[ $battery_status != "Discharging" ]]; then
                     now=$(date +%s) 
                     if [[ "$prev_status" == *"Charging"* ]] || ((now - lt >= $((notify*60)) )); then
-<<<<<<< HEAD
-                     fn_notify "-t 5000 " "CRITICAL" "Battery Full" "Please unplug your Charger"
-=======
                      fn_notify "-t 5000 -r 69" "CRITICAL" "Battery Full" "Please unplug your Charger"
->>>>>>> 47865569
                     prev_status=$battery_status lt=$now
                     fi
                     fi
@@ -156,44 +106,17 @@
                     fn_percentage 
                     ;;
             esac
-}
-
-fn_status_change () { # Handle when status changes
-for battery in /sys/class/power_supply/BAT*; do  battery_status=$(< "$battery/status")  battery_percentage=$(< "$battery/capacity")
-   # Check if battery status or percentage has changed
-   if [ "$battery_status" != "$last_battery_status" ] || [ "$battery_percentage" != "$last_battery_percentage" ]; then last_battery_status=$battery_status last_battery_percentage=$battery_percentage
-if $verbose; then 
-cat << VERBOSE
-=============================================
-        Battery Status: $battery_status              
-        Battery Percentage: $battery_percentage      
-=============================================
-
-VERBOSE
-fi
-fn_percentage
-fn_status
-fi
-done
+        done
 }
 main() { # Main function
     if is_laptop; then
 rm -fr /tmp/hyprdots.batterynotify* # Cleaning the lock file
-<<<<<<< HEAD
-battery_full_threshold=${battery_full_threshold:-100} 
-battery_critical_threshold=${battery_critical_threshold:-10} 
-unplug_charger_threshold=${unplug_charger_threshold:-80}
-battery_low_threshold=${battery_low_threshold:-20}
-timer=${timer:-120}
-notify=${notify:-1140}
-=======
 battery_full_threshold=${battery_full_threshold:-$mxf} 
 battery_critical_threshold=${battery_critical_threshold:-$mnc} 
 unplug_charger_threshold=${unplug_charger_threshold:-$mxu}
 battery_low_threshold=${battery_low_threshold:-$mnl}
 timer=${timer:-$mnt}
 notify=${notify:-5}
->>>>>>> 47865569
 interval=${interval:-2}
 
 execute=${execute:-"systemctl suspend"}
@@ -201,13 +124,6 @@
 Script is running... 
 Check $0 --help for options. 
 
-<<<<<<< HEAD
-      STATUS      THRESHOLD    INTERVAL
-      Full        $battery_full_threshold          $notify Minutes  
-      Critical    $battery_critical_threshold           $timer Seconds then "$execute"
-      Low         $battery_low_threshold           $interval Percent
-      Unplug      $unplug_charger_threshold          $interval Percent
-=======
     |  Status    |  Threshold
     |  Full      | $battery_full_threshold
     |  Critical  | $battery_critical_threshold
@@ -219,16 +135,15 @@
 !!! Notification interval for Battery Full / $battery_full_threshold% is $notify minutes.
 
 !!! If Battery is $battery_critical_threshold%, Device will execute $execute after $timer seconds. 
->>>>>>> 47865569
 
+If you have Errors Please Post an issue at https://github.com/prasanthrangan/hyprdots
 
 EOF
-if $verbose; then for line in "Verbose Mode is ON..." "" "" "" ""  ; do echo $line ; done;fi
-    fn_status_change  # initiate the function
+    fn_status  # initiate the function
     last_notified_percentage=$battery_percentage
     prev_status=$battery_status
 
-dbus-monitor --system "type='signal',interface='org.freedesktop.DBus.Properties',path='$(upower -e | grep battery)'" 2> /dev/null | while read -r battery_status_change; do fn_status_change  ; done
+dbus-monitor --system "type='signal',interface='org.freedesktop.DBus.Properties',path='$(upower -e | grep battery)'" 2> /dev/null | while read -r battery_status_change; do fn_status  ; done
     fi
 }
 main