--- conflicted
+++ resolved
@@ -53,7 +53,6 @@
 set fish_color_autosuggestion brblack
 
 # List Directory
-<<<<<<< HEAD
 alias c='clear'                                                        
 alias l='eza -lh --icons=auto'                                         
 alias ls='eza -1 --icons=auto'                                         
@@ -71,21 +70,6 @@
 alias gc="git clone"
 alias gp="git pull"
 
-=======
-alias c='clear'
-alias l='eza -lh --icons=auto'
-alias ls='eza -1 --icons=auto'
-alias ll='eza -lha --icons=auto --sort=name --group-directories-first'
-alias ld='eza -lhD --icons=auto'
-alias lt='eza --icons=auto --tree'
-alias un='$aurhelper -Rns'
-alias up='$aurhelper -Syu'
-alias pl='$aurhelper -Qs'
-alias pa='$aurhelper -Ss'
-alias pc='$aurhelper -Sc'
-alias po='$aurhelper -Qtdq | $aurhelper -Rns -'
-alias vc='code'
->>>>>>> 6bf2774a
 alias fastfetch='fastfetch --logo-type kitty'
 
 # Directory navigation shortcuts
