#!/usr/bin/env bash
[[ $HYDE_SHELL_INIT -ne 1 ]] && eval "$(hyde-shell init)"
[[ -n $HYPRLAND_INSTANCE_SIGNATURE ]] && {
    hyprctl keyword misc:disable_autoreload 1 -q
    trap "hyprctl reload config-only -q" EXIT
}
load_dconf_kdeglobals() {
    source "$LIB_DIR/hyde/color/hypr.sh"
    source "$LIB_DIR/hyde/color/dconf.sh"
    toml_write "$XDG_CONFIG_HOME/kdeglobals" "Colors:View" "BackgroundNormal" "#${dcol_pry1:-000000}FF"
    toml_write "$XDG_CONFIG_HOME/Kvantum/wallbash/wallbash.kvconfig" '%General' 'reduce_menu_opacity' 0
    [[ -n $HYPRLAND_INSTANCE_SIGNATURE ]] && shaders.sh reload
}
create_wallbash_substitutions() {
    local use_inverted=$1
    local sed_script
    sed_script="s|<wallbash_mode>|$($use_inverted && printf "%s" "${dcol_invt:-light}" || printf "%s" "${dcol_mode:-dark}")|g;"
    for i in {1..4}; do
        if $use_inverted; then
            rev_i=$((5 - i))
            src_i=$rev_i
        else
            src_i=$i
        fi
        local pry_var="dcol_pry$src_i"
        local txt_var="dcol_txt$src_i"
        local pry_rgba_var="dcol_pry${src_i}_rgba"
        local txt_rgba_var="dcol_txt${src_i}_rgba"
        local pry_rgb_var="dcol_pry${src_i}_rgb"
        local txt_rgb_var="dcol_txt${src_i}_rgb"
        if [[ -n ${!pry_rgba_var:-} && -z ${!pry_rgb_var:-} ]]; then
            declare -g "$pry_rgb_var=$(sed -E 's/rgba\(([0-9]+,[0-9]+,[0-9]+),.*/\1/' <<< "${!pry_rgba_var}")"
            export "${pry_rgb_var?}"
        fi
        if [[ -n ${!txt_rgba_var:-} && -z ${!txt_rgb_var:-} ]]; then
            declare -g "$txt_rgb_var=$(sed -E 's/rgba\(([0-9]+,[0-9]+,[0-9]+),.*/\1/' <<< "${!txt_rgba_var}")"
            export "${txt_rgb_var?}"
        fi
        [ -n "${!pry_var:-}" ] && sed_script+="s|<wallbash_pry$i>|${!pry_var}|g;"
        [ -n "${!txt_var:-}" ] && sed_script+="s|<wallbash_txt$i>|${!txt_var}|g;"
        [ -n "${!pry_rgba_var:-}" ] && sed_script+="s|<wallbash_pry${i}_rgba(\([^)]*\))>|${!pry_rgba_var}|g;"
        [ -n "${!txt_rgba_var:-}" ] && sed_script+="s|<wallbash_txt${i}_rgba(\([^)]*\))>|${!txt_rgba_var}|g;"
        [ -n "${!pry_rgb_var:-}" ] && sed_script+="s|<wallbash_pry${i}_rgb>|${!pry_rgb_var}|g;"
        [ -n "${!txt_rgb_var:-}" ] && sed_script+="s|<wallbash_txt${i}_rgb>|${!txt_rgb_var}|g;"
        for j in {1..9}; do
            local xa_var="dcol_${src_i}xa$j"
            local xa_rgba_var="dcol_${src_i}xa${j}_rgba"
            local xa_rgb_var="dcol_${src_i}xa${j}_rgb"
            if [[ -n ${!xa_rgba_var:-} && -z ${!xa_rgb_var:-} ]]; then
                declare -g "$xa_rgb_var=$(sed -E 's/rgba\(([0-9]+,[0-9]+,[0-9]+),.*/\1/' <<< "${!xa_rgba_var}")"
                export "${xa_rgb_var?}"
            fi
            [ -n "${!xa_var:-}" ] && sed_script+="s|<wallbash_${i}xa$j>|${!xa_var}|g;"
            [ -n "${!xa_rgba_var:-}" ] && sed_script+="s|<wallbash_${i}xa${j}_rgba(\([^)]*\))>|${!xa_rgba_var}|g;"
            [ -n "${!xa_rgb_var:-}" ] && sed_script+="s|<wallbash_${i}xa${j}_rgb>|${!xa_rgb_var}|g;"
        done
    done
    sed_script+="s|<<HOME>>|$HOME|g"
    printf "%s" "$sed_script"
}
preprocess_substitutions() {
    NORMAL_SED_SCRIPT=$(create_wallbash_substitutions false)
    INVERTED_SED_SCRIPT=$(create_wallbash_substitutions true)
    export NORMAL_SED_SCRIPT INVERTED_SED_SCRIPT
}
fn_wallbash() {
    local temp_target_file exec_command template wallbash_dirs_array
    template="$1"
    shift
    wallbash_dirs_array=("$@")
    WALLBASH_SCRIPTS="${template%%/wallbash/*}/wallbash/scripts"
    if [[ $template == *.theme ]]; then
        local template_name
        template_name="${template##*/}"
        template_name="${template_name%.*}"
        dcolTemplate=$(find -H "${wallbash_dirs_array[@]}" -type f -path "*/theme*" -name "$template_name.dcol" 2> /dev/null | awk '!seen[substr($0, match($0, /[^/]+$/))]++')
        if [[ -n $dcolTemplate ]]; then
            eval target_file="$(head -1 "$dcolTemplate" | awk -F '|' '{print $1}')"
            exec_command="$(head -1 "$dcolTemplate" | awk -F '|' '{print $2}')"
            WALLBASH_SCRIPTS="${dcolTemplate%%/wallbash/*}/wallbash/scripts"
        fi
    fi
    if [[ $LOG_LEVEL == "debug" ]]; then
        print_log -sec "wallbash" -stat "Template:" " $template"
        print_log -sec "wallbash" -stat "Wallbash Directories:" " ${wallbash_dirs_array[*]}"
        print_log -sec "wallbash" -stat "Wallbash Scripts:" " $WALLBASH_SCRIPTS"
    fi
    [ -f "$HYDE_STATE_HOME/state" ] && source "$HYDE_STATE_HOME/state"
    [ -f "$HYDE_STATE_HOME/config" ] && source "$HYDE_STATE_HOME/config"
    if [[ -n ${WALLBASH_SKIP_TEMPLATE[*]} ]]; then
        for skip in "${WALLBASH_SKIP_TEMPLATE[@]}"; do
            if [[ $template =~ $skip ]]; then
                print_log -sec "wallbash" -warn "skip '$skip' template " "Template: $template"
                return 0
            fi
        done
    fi
    [ -z "$target_file" ] && eval target_file="$(head -1 "$template" | awk -F '|' '{print $1}')"
    [ ! -d "$(dirname "$target_file")" ] && print_log -sec "wallbash" -warn "skip 'missing directory'" "$target_file // Do you have the dependency installed?" && return 0
    export wallbashScripts="$WALLBASH_SCRIPTS"
    export WALLBASH_SCRIPTS confDir hydeConfDir cacheDir thmbDir dcolDir iconsDir themesDir fontsDir wallbashDirs enableWallDcol HYDE_THEME_DIR HYDE_THEME GTK_ICON GTK_THEME CURSOR_THEME
    export -f pkg_installed print_log
    exec_command="${exec_command:-"$(head -1 "$template" | awk -F '|' '{print $2}')"}"
    temp_target_file="$(mktemp)"
    sed '1d' "$template" > "$temp_target_file"
    if [[ ${revert_colors:-0} -eq 1 ]] || [[ ${enableWallDcol:-0} -eq 2 && ${dcol_mode:-} == "light" ]] || [[ ${enableWallDcol:-0} -eq 3 && ${dcol_mode:-} == "dark" ]]; then
        sed -i "$INVERTED_SED_SCRIPT" "$temp_target_file"
    else
        sed -i "$NORMAL_SED_SCRIPT" "$temp_target_file"
    fi
    if [ -s "$temp_target_file" ]; then
        mv "$temp_target_file" "$target_file"
    fi
    [ -z "$exec_command" ] || {
        [[ $LOG_LEVEL == "debug" ]] && print_log -sec "wallbash" -stat "Exec command:" " $exec_command from $WALLBASH_SCRIPTS"
        bash -c "$exec_command" &
        disown
    }
}
scrDir="$(dirname "$(realpath "$0")")"
export scrDir
source "$scrDir/globalcontrol.sh"
confDir="${XDG_CONFIG_HOME:-$(xdg-user-dir CONFIG)}"
wallbash_image="$1"
dcol_colors=""
while [[ $# -gt 0 ]]; do
    case "$1" in
        --dcol)
            dcol_colors="$2"
            if [ -f "$dcol_colors" ]; then
                printf "[Source] %s\n" "$dcol_colors"
                source "$dcol_colors"
                shift 2
            else
                dcol_colors="$(find -H "$dcolDir" -type f -name "*.dcol" | shuf -n 1)"
                printf "[Dcol Colors] %s\n" "$dcol_colors"
                shift
            fi
            ;;
        --wall)
            wallbash_image="$2"
            shift 2
            ;;
        --single)
            [ -f "$wallbash_image" ] || wallbash_image="$cacheDir/wall.set"
            single_template="$2"
            printf "[wallbash] Single template: %s\n" "$single_template"
            printf "[wallbash] Wallpaper: %s\n" "$wallbash_image"
            shift 2
            ;;
        -*)
            printf "Usage: %s [--dcol <mode>] [--wall <image>] [--single] [--mode <mode>] [--help]\n" "$0"
            exit 0
            ;;
        *) break ;;
    esac
done
if [ -z "$wallbash_image" ] || [ ! -f "$wallbash_image" ]; then
    printf "Error: Input wallpaper not found!\n"
    exit 1
fi
dcol_file="$dcolDir/$(set_hash "$wallbash_image").dcol"
if [ ! -f "$dcol_file" ]; then
    "$scrDir/swwwallcache.sh" -w "$wallbash_image" &> /dev/null
fi
set -a
source "$dcol_file"
if [ -f "$HYDE_THEME_DIR/theme.dcol" ] && [ "$enableWallDcol" -eq 0 ]; then
    source "$HYDE_THEME_DIR/theme.dcol"
    print_log -sec "wallbash" -stat "override" "dominant colors from $HYDE_THEME theme"
    print_log -sec "wallbash" -stat " NOTE" "Remove \"$HYDE_THEME_DIR/theme.dcol\" to use wallpaper dominant colors"
fi
[ "$dcol_mode" == "dark" ] && dcol_invt="light" || dcol_invt="dark"
set +a
preprocess_substitutions
print_log -sec "wallbash" -stat "preprocessed" "color substitutions"
revert_colors=0
[ "$enableWallDcol" -eq 0 ] && {
<<<<<<< HEAD
    grep          -q "$dcol_mode" <<< "$(get_hyprConf "COLOR_SCHEME")" || revert_colors=1
=======
    grep -q "$dcol_mode" <<< "$(get_hyprConf "COLOR_SCHEME")" || revert_colors=1
>>>>>>> 3a552f8c
}
export revert_colors
load_dconf_kdeglobals
export GTK_THEME GTK_ICON CURSOR_THEME COLOR_SCHEME
WALLBASH_DIRS=""
for dir in "${wallbashDirs[@]}"; do
    [ -d "$dir" ] || wallbashDirs=("${wallbashDirs[@]//$dir/}")
    [ -d "$dir" ] && WALLBASH_DIRS+="$dir:"
done
WALLBASH_DIRS="${WALLBASH_DIRS%:}"
if [[ ":$PATH:" != *":$HOME/.local/bin:"* ]]; then PATH="$HOME/.local/bin:$PATH"; fi
export WALLBASH_DIRS PATH
export -f fn_wallbash print_log pkg_installed create_wallbash_substitutions preprocess_substitutions
if [ -n "$dcol_colors" ]; then
    set -a
    source "$dcol_colors"
    print_log -sec "wallbash" -stat "single instance" "Wallbash Colors: $dcol_colors"
    set +a
fi
if [ -n "$single_template" ]; then
    fn_wallbash "$single_template" "${wallbashDirs[@]}"
    exit 0
fi
[ -t 1 ] && "$scrDir/wallbash.print.colors.sh"
print_log -sec "wallbash" -stat "wallbash directories" " $WALLBASH_DIRS"
if [ "$enableWallDcol" -eq 0 ] && [[ $reload_flag -eq 1 ]]; then
    print_log -sec "wallbash" -stat "apply $dcol_mode colors" "$HYDE_THEME theme"
    mapfile -d '' -t deployList < <(find -H "$HYDE_THEME_DIR" -type f -name "*.theme" -print0)
    while read -r pKey; do
        fKey="$(find -H "$HYDE_THEME_DIR" -type f -name "$(basename "${pKey%.dcol}.theme")")"
        [ -z "$fKey" ] && deployList+=("$pKey")
    done < <(find -H "${wallbashDirs[@]}" -type f -path "*/theme*" -name "*.dcol" 2> /dev/null | awk '!seen[substr($0, match($0, /[^/]+$/))]++')
    parallel fn_wallbash {} "${wallbashDirs[@]}" ::: "${deployList[@]}" || true
elif [ "$enableWallDcol" -gt 0 ]; then
    print_log -sec "wallbash" -stat "apply $dcol_mode colors" "Wallbash theme"
    find -H "${wallbashDirs[@]}" -type f -path "*/theme*" -name "*.dcol" 2> /dev/null | awk '!seen[substr($0, match($0, /[^/]+$/))]++' | parallel fn_wallbash {} "${wallbashDirs[@]}" || true
fi
find -H "${wallbashDirs[@]}" -type f -path "*/always*" -name "*.dcol" 2> /dev/null | awk '!seen[substr($0, match($0, /[^/]+$/))]++' | parallel fn_wallbash {} "${wallbashDirs[@]}" || true<|MERGE_RESOLUTION|>--- conflicted
+++ resolved
@@ -176,11 +176,7 @@
 print_log -sec "wallbash" -stat "preprocessed" "color substitutions"
 revert_colors=0
 [ "$enableWallDcol" -eq 0 ] && {
-<<<<<<< HEAD
-    grep          -q "$dcol_mode" <<< "$(get_hyprConf "COLOR_SCHEME")" || revert_colors=1
-=======
     grep -q "$dcol_mode" <<< "$(get_hyprConf "COLOR_SCHEME")" || revert_colors=1
->>>>>>> 3a552f8c
 }
 export revert_colors
 load_dconf_kdeglobals
