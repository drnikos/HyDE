#!/usr/bin/env bash
scrDir="$(dirname "$(realpath "$0")")"
source "$scrDir/globalcontrol.sh"
export scrDir
export thmbDir
export dcolDir
[ -d "$HYDE_THEME_DIR" ] && cacheIn="$HYDE_THEME_DIR" || exit 1
[ -d "$thmbDir" ] || mkdir -p "$thmbDir"
[ -d "$dcolDir" ] || mkdir -p "$dcolDir"
[ -d "$cacheDir/landing" ] || mkdir -p "$cacheDir/landing"
[ -d "$cacheDir/wallbash" ] || mkdir -p "$cacheDir/wallbash"
if [ -n "$wallbashCustomCurve" ] && [[ $wallbashCustomCurve =~ ^([0-9]+[[:space:]][0-9]+\\n){8}[0-9]+[[:space:]][0-9]+$ ]]; then
    export wallbashCustomCurve
    echo ":: wallbash --custom \"$wallbashCustomCurve\""
else
    export wallbashCustomCurve="32 50\n42 46\n49 40\n56 39\n64 38\n76 37\n90 33\n94 29\n100 20"
fi
fn_wallcache() {
    local x_hash="$1"
    local x_wall="$2"
    local is_video
    is_video=$(file --mime-type -b "$x_wall" | grep -c '^video/')
    if [ "$is_video" -eq 1 ]; then
<<<<<<< HEAD
        if
            [ ! -e "$thmbDir/$x_hash.thmb" ] || [ ! -e "$thmbDir/$x_hash.sqre" ] || [ ! -e "$thmbDir/$x_hash.blur" ] || [ ! -e "$thmbDir/$x_hash.quad" ] || [ ! -e "$dcolDir/$x_hash.dcol" ]
        then
=======
        if [ ! -e "$thmbDir/$x_hash.thmb" ] || [ ! -e "$thmbDir/$x_hash.sqre" ] || [ ! -e "$thmbDir/$x_hash.blur" ] || [ ! -e "$thmbDir/$x_hash.quad" ] || [ ! -e "$dcolDir/$x_hash.dcol" ]; then
>>>>>>> 3a552f8c
            local temp_image="/tmp/$x_hash.png"
            notify-send -a "HyDE wallpaper" "Extracting thumbnail from video wallpaper..."
            extract_thumbnail "$x_wall" "$temp_image"
            x_wall="$temp_image"
        fi
    fi
    [ ! -e "$thmbDir/$x_hash.thmb" ] && magick "$x_wall"[0] -strip -resize 1000 -gravity center -extent 1000 -quality 90 "$thmbDir/$x_hash.thmb"
    [ ! -e "$thmbDir/$x_hash.sqre" ] && magick "$x_wall"[0] -strip -thumbnail 500x500^ -gravity center -extent 500x500 "$thmbDir/$x_hash.sqre.png" && mv "$thmbDir/$x_hash.sqre.png" "$thmbDir/$x_hash.sqre"
    [ ! -e "$thmbDir/$x_hash.blur" ] && magick "$x_wall"[0] -strip -scale 10% -blur 0x3 -resize 100% "$thmbDir/$x_hash.blur"
    [ ! -e "$thmbDir/$x_hash.quad" ] && magick "$thmbDir/$x_hash.sqre" \( -size 500x500 xc:white -fill "rgba(0,0,0,0.7)" -draw "polygon 400,500 500,500 500,0 450,0" -fill black -draw "polygon 500,500 500,0 450,500" \) -alpha Off -compose CopyOpacity -composite "$thmbDir/$x_hash.quad.png" && mv "$thmbDir/$x_hash.quad.png" "$thmbDir/$x_hash.quad"
    {
        [ ! -e "$dcolDir/$x_hash.dcol" ] || [ "$(wc -l < "$dcolDir/$x_hash.dcol")" -ne 89 ]
<<<<<<< HEAD
    }                                                                && "$scrDir/wallbash.sh" --custom "$wallbashCustomCurve" "$thmbDir/$x_hash.thmb" "$dcolDir/$x_hash" &> /dev/null
=======
    } && "$scrDir/wallbash.sh" --custom "$wallbashCustomCurve" "$thmbDir/$x_hash.thmb" "$dcolDir/$x_hash" &> /dev/null
>>>>>>> 3a552f8c
    if [ "$is_video" -eq 1 ]; then
        rm -f "$temp_image"
    fi
}
fn_wallcache_force() {
    local x_hash="$1"
    local x_wall="$2"
    is_video=$(file --mime-type -b "$x_wall" | grep -c '^video/')
    if [ "$is_video" -eq 1 ]; then
        local temp_image="/tmp/$x_hash.png"
        extract_thumbnail "$x_wall" "$temp_image"
        x_wall="$temp_image"
    fi
    magick "$x_wall"[0] -strip -resize 1000 -gravity center -extent 1000 -quality 90 "$thmbDir/$x_hash.thmb"
    magick "$x_wall"[0] -strip -thumbnail 500x500^ -gravity center -extent 500x500 "$thmbDir/$x_hash.sqre.png" && mv "$thmbDir/$x_hash.sqre.png" "$thmbDir/$x_hash.sqre"
    magick "$x_wall"[0] -strip -scale 10% -blur 0x3 -resize 100% "$thmbDir/$x_hash.blur"
    magick "$thmbDir/$x_hash.sqre" \( -size 500x500 xc:white -fill "rgba(0,0,0,0.7)" -draw "polygon 400,500 500,500 500,0 450,0" -fill black -draw "polygon 500,500 500,0 450,500" \) -alpha Off -compose CopyOpacity -composite "$thmbDir/$x_hash.quad.png" && mv "$thmbDir/$x_hash.quad.png" "$thmbDir/$x_hash.quad"
    "$scrDir/wallbash.sh" --custom "$wallbashCustomCurve" "$thmbDir/$x_hash.thmb" "$dcolDir/$x_hash" &> /dev/null
    if [ "$is_video" -eq 1 ]; then
        rm -f "$temp_image"
    fi
}
fn_envar_cache() {
    if command -v rofi &> /dev/null; then
        if [[ ! $XDG_DATA_DIRS =~ share/hyde ]]; then
            mkdir -p "$XDG_DATA_HOME/rofi/themes"
            ln -snf "$XDG_DATA_HOME/hyde/rofi/themes"/* "$XDG_DATA_HOME/rofi/themes/"
        fi
    fi
}
export -f fn_wallcache fn_wallcache_force extract_thumbnail
while getopts "w:t:f" option; do
    case $option in
        w)
<<<<<<< HEAD
            if
                [ -z "$OPTARG" ] || [ ! -f "$OPTARG" ]
            then
=======
            if [ -z "$OPTARG" ] || [ ! -f "$OPTARG" ]; then
>>>>>>> 3a552f8c
                echo "Error: Input wallpaper \"$OPTARG\" not found!"
                exit 1
            fi
            cacheIn="$OPTARG"
            ;;
        t)
            cacheIn="$(dirname "$HYDE_THEME_DIR")/$OPTARG"
            if [ ! -d "$cacheIn" ]; then
                echo "Error: Input theme \"$OPTARG\" not found!"
                exit 1
            fi
            ;;
        f)
            cacheIn="$(dirname "$HYDE_THEME_DIR")"
            mode="_force"
            ;;
        *)
            echo "... invalid option ..."
            echo "$(basename "$0") -[option]"
            echo "w : generate cache for input wallpaper"
            echo "t : generate cache for input theme"
            echo "f : full cache rebuild"
            exit 1
            ;;
    esac
done
fn_envar_cache
wallPathArray=("$cacheIn")
wallPathArray+=("${WALLPAPER_CUSTOM_PATHS[@]}")
get_hashmap "${wallPathArray[@]}" --no-notify
parallel --bar --link "fn_wallcache$mode" ::: "${wallHash[@]}" ::: "${wallList[@]}"
exit 0<|MERGE_RESOLUTION|>--- conflicted
+++ resolved
@@ -21,13 +21,7 @@
     local is_video
     is_video=$(file --mime-type -b "$x_wall" | grep -c '^video/')
     if [ "$is_video" -eq 1 ]; then
-<<<<<<< HEAD
-        if
-            [ ! -e "$thmbDir/$x_hash.thmb" ] || [ ! -e "$thmbDir/$x_hash.sqre" ] || [ ! -e "$thmbDir/$x_hash.blur" ] || [ ! -e "$thmbDir/$x_hash.quad" ] || [ ! -e "$dcolDir/$x_hash.dcol" ]
-        then
-=======
         if [ ! -e "$thmbDir/$x_hash.thmb" ] || [ ! -e "$thmbDir/$x_hash.sqre" ] || [ ! -e "$thmbDir/$x_hash.blur" ] || [ ! -e "$thmbDir/$x_hash.quad" ] || [ ! -e "$dcolDir/$x_hash.dcol" ]; then
->>>>>>> 3a552f8c
             local temp_image="/tmp/$x_hash.png"
             notify-send -a "HyDE wallpaper" "Extracting thumbnail from video wallpaper..."
             extract_thumbnail "$x_wall" "$temp_image"
@@ -40,11 +34,7 @@
     [ ! -e "$thmbDir/$x_hash.quad" ] && magick "$thmbDir/$x_hash.sqre" \( -size 500x500 xc:white -fill "rgba(0,0,0,0.7)" -draw "polygon 400,500 500,500 500,0 450,0" -fill black -draw "polygon 500,500 500,0 450,500" \) -alpha Off -compose CopyOpacity -composite "$thmbDir/$x_hash.quad.png" && mv "$thmbDir/$x_hash.quad.png" "$thmbDir/$x_hash.quad"
     {
         [ ! -e "$dcolDir/$x_hash.dcol" ] || [ "$(wc -l < "$dcolDir/$x_hash.dcol")" -ne 89 ]
-<<<<<<< HEAD
-    }                                                                && "$scrDir/wallbash.sh" --custom "$wallbashCustomCurve" "$thmbDir/$x_hash.thmb" "$dcolDir/$x_hash" &> /dev/null
-=======
     } && "$scrDir/wallbash.sh" --custom "$wallbashCustomCurve" "$thmbDir/$x_hash.thmb" "$dcolDir/$x_hash" &> /dev/null
->>>>>>> 3a552f8c
     if [ "$is_video" -eq 1 ]; then
         rm -f "$temp_image"
     fi
@@ -79,13 +69,7 @@
 while getopts "w:t:f" option; do
     case $option in
         w)
-<<<<<<< HEAD
-            if
-                [ -z "$OPTARG" ] || [ ! -f "$OPTARG" ]
-            then
-=======
             if [ -z "$OPTARG" ] || [ ! -f "$OPTARG" ]; then
->>>>>>> 3a552f8c
                 echo "Error: Input wallpaper \"$OPTARG\" not found!"
                 exit 1
             fi
