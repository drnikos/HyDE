#!/usr/bin/env bash
<<<<<<< HEAD
scrDir="$(dirname "$(realpath "$0")")"
source "$scrDir/globalcontrol.sh"
show_help() {
    cat << HELP
Usage: $(basename "$0") --[option] 
    -h, --help  Display this help and exit
    -e, --execute   Explicit command to execute

Config: ~/.config/hyde/config.toml
    
    [sysmonitor]
    execute = "btop"                    # Default command to execute // accepts executable or app.desktop
    commands = ["btop", "htop", "top"]  # Fallback command options
    terminal = "kitty"                  # Explicit terminal // uses \$TERMINAL if available


This script launches the system monitor application. 
    It will launch the first available system monitor 
    application from the list of 'commands' provided.


HELP
}
case $1 in
    -h | --help)
        show_help
        exit 0
        ;;
    -e | --execute)
        shift
        SYSMONITOR_EXECUTE=$1
        ;;
    -*)
        echo "Unknown option: $1" >&2
        exit 1
        ;;
esac
pidFile="$XDG_RUNTIME_DIR/hyde/sysmonlaunch.pid"
if [ -f "$pidFile" ]; then
    while IFS= read -r line; do
        pid=$(awk -F ':::' '{print $1}' <<< "$line")
        if [ -d "/proc/$pid" ]; then
            cmd=$(awk -F ':::' '{print $2}' <<< "$line")
            pkill -P "$pid"
            pkg_installed flatpak && flatpak kill "$cmd" 2> /dev/null
            rm "$pidFile"
            exit 0
        fi
    done < "$pidFile"
    rm "$pidFile"
fi
pkgChk=("io.missioncenter.MissionCenter" "htop" "btop" "top")
pkgChk+=("${SYSMONITOR_COMMANDS[@]}")
[ -n "$SYSMONITOR_EXECUTE" ] && pkgChk=("$SYSMONITOR_EXECUTE" "${pkgChk[@]}")
for sysMon in "${!pkgChk[@]}"; do
    if gtk-launch "${pkgChk[sysMon]}"; then
        pid=$(pgrep -n -f "${pkgChk[sysMon]}")
        echo "$pid:::${pkgChk[sysMon]}" > "$pidFile"
        break
    fi
    if pkg_installed "${pkgChk[sysMon]}"; then
        term=$(grep -E '^\s*'"$term" "$HOME/.config/hypr/keybindings.conf" | cut -d '=' -f2 | xargs)
        term=${TERMINAL:-$term}
        term=${SYSMONITOR_TERMINAL:-$term}
        if $term "${pkgChk[sysMon]}"; then
            pid="$!"
            echo "$pid:::${pkgChk[sysMon]}" > "$pidFile"
            disown
            break
        fi
    fi
done
=======
[[ $HYDE_SHELL_INIT -ne 1 ]] && eval "$(hyde-shell init)"
notify-send -a "Deprecation Notice" "sysmonitor.sh is deprecated. Please use hyde-shell system.monitor open instead." -i dialog-information

"${LIB_DIR}/hyde/system.monitor.sh" "$@"
>>>>>>> 3a552f8c
<|MERGE_RESOLUTION|>--- conflicted
+++ resolved
@@ -1,80 +1,5 @@
 #!/usr/bin/env bash
-<<<<<<< HEAD
-scrDir="$(dirname "$(realpath "$0")")"
-source "$scrDir/globalcontrol.sh"
-show_help() {
-    cat << HELP
-Usage: $(basename "$0") --[option] 
-    -h, --help  Display this help and exit
-    -e, --execute   Explicit command to execute
-
-Config: ~/.config/hyde/config.toml
-    
-    [sysmonitor]
-    execute = "btop"                    # Default command to execute // accepts executable or app.desktop
-    commands = ["btop", "htop", "top"]  # Fallback command options
-    terminal = "kitty"                  # Explicit terminal // uses \$TERMINAL if available
-
-
-This script launches the system monitor application. 
-    It will launch the first available system monitor 
-    application from the list of 'commands' provided.
-
-
-HELP
-}
-case $1 in
-    -h | --help)
-        show_help
-        exit 0
-        ;;
-    -e | --execute)
-        shift
-        SYSMONITOR_EXECUTE=$1
-        ;;
-    -*)
-        echo "Unknown option: $1" >&2
-        exit 1
-        ;;
-esac
-pidFile="$XDG_RUNTIME_DIR/hyde/sysmonlaunch.pid"
-if [ -f "$pidFile" ]; then
-    while IFS= read -r line; do
-        pid=$(awk -F ':::' '{print $1}' <<< "$line")
-        if [ -d "/proc/$pid" ]; then
-            cmd=$(awk -F ':::' '{print $2}' <<< "$line")
-            pkill -P "$pid"
-            pkg_installed flatpak && flatpak kill "$cmd" 2> /dev/null
-            rm "$pidFile"
-            exit 0
-        fi
-    done < "$pidFile"
-    rm "$pidFile"
-fi
-pkgChk=("io.missioncenter.MissionCenter" "htop" "btop" "top")
-pkgChk+=("${SYSMONITOR_COMMANDS[@]}")
-[ -n "$SYSMONITOR_EXECUTE" ] && pkgChk=("$SYSMONITOR_EXECUTE" "${pkgChk[@]}")
-for sysMon in "${!pkgChk[@]}"; do
-    if gtk-launch "${pkgChk[sysMon]}"; then
-        pid=$(pgrep -n -f "${pkgChk[sysMon]}")
-        echo "$pid:::${pkgChk[sysMon]}" > "$pidFile"
-        break
-    fi
-    if pkg_installed "${pkgChk[sysMon]}"; then
-        term=$(grep -E '^\s*'"$term" "$HOME/.config/hypr/keybindings.conf" | cut -d '=' -f2 | xargs)
-        term=${TERMINAL:-$term}
-        term=${SYSMONITOR_TERMINAL:-$term}
-        if $term "${pkgChk[sysMon]}"; then
-            pid="$!"
-            echo "$pid:::${pkgChk[sysMon]}" > "$pidFile"
-            disown
-            break
-        fi
-    fi
-done
-=======
 [[ $HYDE_SHELL_INIT -ne 1 ]] && eval "$(hyde-shell init)"
 notify-send -a "Deprecation Notice" "sysmonitor.sh is deprecated. Please use hyde-shell system.monitor open instead." -i dialog-information
 
-"${LIB_DIR}/hyde/system.monitor.sh" "$@"
->>>>>>> 3a552f8c
+"${LIB_DIR}/hyde/system.monitor.sh" "$@"