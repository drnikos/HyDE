#!/usr/bin/env bash
<<<<<<< HEAD
=======
# shellcheck disable=SC1091
# shellcheck disable=SC2034
>>>>>>> 3a552f8c
if [[ $HYDE_SHELL_INIT -ne 1 ]]; then
    eval "$(hyde-shell init)"
else
    export_hyde_config
fi
<<<<<<< HEAD
show_help() {
    cat << EOF
Usage: $(basename "$0") --[options|flags] [parameters]
options:
    -j, --json                List wallpapers in JSON format to STDOUT
    -S, --select              Select wallpaper using rofi
    -n, --next                Set next wallpaper
    -p, --previous            Set previous wallpaper
    -r, --random              Set random wallpaper
    -s, --set <file>          Set specified wallpaper
        --start               Start/apply current wallpaper to backend
    -g, --get                 Get current wallpaper of specified backend
    -o, --output <file>       Copy current wallpaper to specified file
        --link                Resolved the linked wallpaper according to the theme
    -t  --filetypes <types>   Specify file types to override (colon-separated ':')
    -h, --help                Display this help message

flags:
    -b, --backend <backend>   Set wallpaper backend to use (swww, hyprpaper, etc.)
    -G, --global              Set wallpaper as global


notes:
       --backend <backend> is also use to cache wallpapers/background images e.g. hyprlock
           when '--backend hyprlock' is used, the wallpaper will be cached in
           ~/.cache/hyde/wallpapers/hyprlock.png

       --global flag is used to set the wallpaper as global, this means all
         thumbnails will be updated to reflect the new wallpaper

       --output <path> is used to copy the current wallpaper to the specified path
            We can use this to have a copy of the wallpaper to '/var/tmp' where sddm or
            any systemwide application can access it
EOF
    exit 0
}
Wall_Cache() {
    if [[ ${WALLPAPER_RELOAD_ALL:-1} -eq 1 ]] && [[ $wallpaper_setter_flag != "link" ]]; then
        print_log -sec "wallpaper" "Reloading themes and wallpapers"
        export reload_flag=1
    fi
    ln -fs "${wallList[setIndex]}" "$wallSet"
    ln -fs "${wallList[setIndex]}" "$wallCur"
    if [ "$set_as_global" == "true" ]; then
        print_log -sec "wallpaper" "Setting Wallpaper as global"
        "$LIB_DIR/hyde/swwwallcache.sh" -w "${wallList[setIndex]}" &> /dev/null
        "$LIB_DIR/hyde/color.set.sh" "${wallList[setIndex]}" &
        ln -fs "$thmbDir/${wallHash[setIndex]}.sqre" "$wallSqr"
        ln -fs "$thmbDir/${wallHash[setIndex]}.thmb" "$wallTmb"
        ln -fs "$thmbDir/${wallHash[setIndex]}.blur" "$wallBlr"
        ln -fs "$thmbDir/${wallHash[setIndex]}.quad" "$wallQad"
        ln -fs "$dcolDir/${wallHash[setIndex]}.dcol" "$wallDcl"
    fi
}
Wall_Change() {
    curWall="$(set_hash "$wallSet")"
    for i in "${!wallHash[@]}"; do
        if [ "$curWall" == "${wallHash[i]}" ]; then
            if [ "$1" == "n" ]; then
                setIndex=$(((i + 1) % ${#wallList[@]}))
            elif [ "$1" == "p" ]; then
                setIndex=$((i - 1))
            fi
            break
        fi
    done
    Wall_Cache "${wallList[setIndex]}"
}
Wall_Json() {
    setIndex=0
    [ ! -d "$HYDE_THEME_DIR" ] && echo "ERROR: \"$HYDE_THEME_DIR\" does not exist" && exit 0
    if [ -d "$HYDE_THEME_DIR/wallpapers" ]; then
        wallPathArray=("$HYDE_THEME_DIR/wallpapers")
    else
        wallPathArray=("$HYDE_THEME_DIR")
    fi
    wallPathArray+=("${WALLPAPER_CUSTOM_PATHS[@]}")
    get_hashmap "${wallPathArray[@]}"
    wallListJson=$(printf '%s\n' "${wallList[@]}" | jq -R . | jq -s .)
    wallHashJson=$(printf '%s\n' "${wallHash[@]}" | jq -R . | jq -s .)
    jq -n --argjson wallList "$wallListJson" --argjson wallHash "$wallHashJson" --arg cacheHome "${HYDE_CACHE_HOME:-$HOME/.cache/hyde}" '
        [range(0; $wallList | length) as $i |
            {
                path: $wallList[$i],
                hash: $wallHash[$i],
                basename: ($wallList[$i] | split("/") | last),
                thmb: "\($cacheHome)/thumbs/\($wallHash[$i]).thmb",
                sqre: "\($cacheHome)/thumbs/\($wallHash[$i]).sqre",
                blur: "\($cacheHome)/thumbs/\($wallHash[$i]).blur",
                quad: "\($cacheHome)/thumbs/\($wallHash[$i]).quad",
                dcol: "\($cacheHome)/dcols/\($wallHash[$i]).dcol",
                rofi_sqre: "\($wallList[$i] | split("/") | last):::\($wallList[$i]):::\($cacheHome)/thumbs/\($wallHash[$i]).sqre\u0000icon\u001f\($cacheHome)/thumbs/\($wallHash[$i]).sqre",
                rofi_thmb: "\($wallList[$i] | split("/") | last):::\($wallList[$i]):::\($cacheHome)/thumbs/\($wallHash[$i]).thmb\u0000icon\u001f\($cacheHome)/thumbs/\($wallHash[$i]).thmb",
                rofi_blur: "\($wallList[$i] | split("/") | last):::\($wallList[$i]):::\($cacheHome)/thumbs/\($wallHash[$i]).blur\u0000icon\u001f\($cacheHome)/thumbs/\($wallHash[$i]).blur",
                rofi_quad: "\($wallList[$i] | split("/") | last):::\($wallList[$i]):::\($cacheHome)/thumbs/\($wallHash[$i]).quad\u0000icon\u001f\($cacheHome)/thumbs/\($wallHash[$i]).quad",

            }
        ]
    '
}
Wall_Select() {
    font_scale="$ROFI_WALLPAPER_SCALE"
    [[ $font_scale =~ ^[0-9]+$ ]] || font_scale=${ROFI_SCALE:-10}
    font_name=${ROFI_WALLPAPER_FONT:-$ROFI_FONT}
    font_name=${font_name:-$(get_hyprConf "MENU_FONT")}
    font_name=${font_name:-$(get_hyprConf "FONT")}
    font_override="* {font: \"${font_name:-"JetBrainsMono Nerd Font"} $font_scale\";}"
    elem_border=$((hypr_border * 3))
    mon_data=$(hyprctl -j monitors)
    mon_x_res=$(jq '.[] | select(.focused==true) | if (.transform % 2 == 0) then .width else .height end' <<< "$mon_data")
    mon_scale=$(jq '.[] | select(.focused==true) | .scale' <<< "$mon_data" | sed "s/\.//")
    mon_x_res=${mon_x_res:-1920}
    mon_scale=${mon_scale:-1}
    mon_x_res=$((mon_x_res * 100 / mon_scale))
    elm_width=$(((28 + 8 + 5) * font_scale))
    max_avail=$((mon_x_res - (4 * font_scale)))
    col_count=$((max_avail / elm_width))
    r_override="window{width:100%;}
    listview{columns:$col_count;spacing:5em;}
    element{border-radius:${elem_border}px;
    orientation:vertical;}
    element-icon{size:28em;border-radius:0em;}
    element-text{padding:1em;}"
    local entry
    entry=$(Wall_Json | jq -r '.[].rofi_sqre' | rofi -dmenu \
        -display-column-separator ":::" \
        -display-columns 1 \
        -theme-str "$font_override" \
        -theme-str "$r_override" \
        -theme "${ROFI_WALLPAPER_STYLE:-selector}" \
        -select "$(basename "$(readlink "$wallSet")")")
    selected_thumbnail="$(awk -F ':::' '{print $3}' <<< "$entry")"
    selected_wallpaper_path="$(awk -F ':::' '{print $2}' <<< "$entry")"
    selected_wallpaper="$(awk -F ':::' '{print $1}' <<< "$entry")"
    export selected_wallpaper selected_wallpaper_path selected_thumbnail
    if [ -z "$selected_wallpaper" ]; then
        print_log -err "wallpaper" " No wallpaper selected"
        exit 0
    fi
}
Wall_Hash() {
    setIndex=0
    [ ! -d "$HYDE_THEME_DIR" ] && echo "ERROR: \"$HYDE_THEME_DIR\" does not exist" && exit 0
    wallPathArray=("$HYDE_THEME_DIR/wallpapers")
    wallPathArray+=("${WALLPAPER_CUSTOM_PATHS[@]}")
    get_hashmap "${wallPathArray[@]}"
    [ ! -e "$(readlink -f "$wallSet")" ] && echo "fixing link :: $wallSet" && ln -fs "${wallList[setIndex]}" "$wallSet"
}
main() {
    if [ -z "$wallpaper_backend" ] && [ "$wallpaper_setter_flag" != "o" ] && [ "$wallpaper_setter_flag" != "g" ] && [ "$wallpaper_setter_flag" != "select" ] && [ "$wallpaper_setter_flag" != "start" ]; then
=======

source "$LIB_DIR/hyde/wallpaper/help.sh"
source "$LIB_DIR/hyde/wallpaper/core.sh"
source "$LIB_DIR/hyde/wallpaper/select.sh"

main() {
    # Enforce that --multi-select is only used with --output
    if [ "$multi_select" == "true" ] && [ "$output_flag" != "true" ]; then
        print_log -err "wallpaper" "--multi-select requires --output"
        exit 1
    fi

    requires_backend=true
    [ "$output_flag" == "true" ] && requires_backend=false
    case "$wallpaper_setter_flag" in
    g | select | start) requires_backend=false ;;
    esac
    if [ -z "$wallpaper_backend" ] && [ "$requires_backend" = true ]; then
>>>>>>> 3a552f8c
        print_log -sec "wallpaper" -err "No backend specified"
        print_log -sec "wallpaper" " Please specify a backend, try '--backend swww'"
        print_log -sec "wallpaper" " See available commands: '--help | -h'"
        exit 1
    fi
    if [ "$set_as_global" == "true" ]; then
        wallSet="$HYDE_THEME_DIR/wall.set"
        wallCur="$HYDE_CACHE_HOME/wall.set"
        wallSqr="$HYDE_CACHE_HOME/wall.sqre"
        wallTmb="$HYDE_CACHE_HOME/wall.thmb"
        wallBlr="$HYDE_CACHE_HOME/wall.blur"
        wallQad="$HYDE_CACHE_HOME/wall.quad"
        wallDcl="$HYDE_CACHE_HOME/wall.dcol"
    elif [ -n "$wallpaper_backend" ]; then
        mkdir -p "$HYDE_CACHE_HOME/wallpapers"
        wallCur="$HYDE_CACHE_HOME/wallpapers/$wallpaper_backend.png"
        wallSet="$HYDE_THEME_DIR/wall.$wallpaper_backend.png"
    else
        wallSet="$HYDE_THEME_DIR/wall.set"
    fi
    if [ ! -e "$wallSet" ]; then
        Wall_Hash
    fi
<<<<<<< HEAD
    if [ -n "$wallpaper_setter_flag" ]; then
        export WALLPAPER_SET_FLAG="$wallpaper_setter_flag"
        case "$wallpaper_setter_flag" in
            n)
                Wall_Hash
                Wall_Change n
                ;;
            p)
                Wall_Hash
                Wall_Change p
                ;;
            r)
                Wall_Hash
                setIndex=$((RANDOM % ${#wallList[@]}))
                Wall_Cache "${wallList[setIndex]}"
                ;;
            s)
                if
                    [ -z "$wallpaper_path" ] && [ ! -f "$wallpaper_path" ]
                then
                    print_log -err "wallpaper" "Wallpaper not found: $wallpaper_path"
                    exit 1
                fi
                get_hashmap "$wallpaper_path"
                Wall_Cache
                ;;
            start)
                if
                    [ ! -e "$wallSet" ]
                then
                    print_log -err "wallpaper" "No current wallpaper found: $wallSet"
                    exit 1
                fi
                export WALLPAPER_RELOAD_ALL=0 WALLBASH_STARTUP=1
                current_wallpaper="$(realpath "$wallSet")"
                get_hashmap "$current_wallpaper"
                Wall_Cache
                ;;
            g)
                if
                    [ ! -e "$wallSet" ]
                then
                    print_log -err "wallpaper" "Wallpaper not found: $wallSet"
                    exit 1
                fi
                realpath "$wallSet"
                exit 0
                ;;
            o)
                if
                    [ -n "$wallpaper_output" ]
                then
                    print_log -sec "wallpaper" "Current wallpaper copied to: $wallpaper_output"
                    cp -f "$wallSet" "$wallpaper_output"
                fi
                ;;
            select)
                Wall_Select
                get_hashmap "$selected_wallpaper_path"
                Wall_Cache
                ;;
            link)
                Wall_Hash
                Wall_Cache
                exit 0
                ;;
=======
    # If output-only is requested, perform copies and exit early.
    if [ "$output_flag" == "true" ]; then
        local source_path
        # Multi-select: open selection once per output path
        if [ "$multi_select" == "true" ] && [ ${#wallpaper_outputs[@]} -gt 0 ]; then
            for out in "${wallpaper_outputs[@]}"; do
                Wall_Select
                if [ -n "$selected_wallpaper_path" ]; then
                    source_path="$selected_wallpaper_path"
                else
                    source_path="$wallSet"
                fi
                print_log -sec "wallpaper" "Copied $(basename "$source_path") to: $out"
                cp -f "$source_path" "$out"
            done
            exit 0
        elif [ "$multi_select" == "true" ] && [ ${#wallpaper_outputs[@]} -eq 0 ]; then
            print_log -err "wallpaper" "--multi-select requires at least one --output"
            exit 1
        fi
        if [ "$wallpaper_setter_flag" == "select" ]; then
            Wall_Select
            if [ -n "$selected_wallpaper_path" ]; then
                source_path="$selected_wallpaper_path"
            else
                source_path="$wallSet"
            fi
        else
            source_path="$wallSet"
        fi
        # If no outputs captured (unexpected), fallback to single `wallpaper_output`
        if [ ${#wallpaper_outputs[@]} -eq 0 ] && [ -n "$wallpaper_output" ]; then
            wallpaper_outputs=("$wallpaper_output")
        fi
        wallpaper_name="$(basename "$source_path")"
        for out in "${wallpaper_outputs[@]}"; do
            print_log -sec "wallpaper" "Copied $wallpaper_name to: $out"
            cp -f "$source_path" "$out"
        done
        exit 0
    fi
    if [ -n "$wallpaper_setter_flag" ]; then
        export WALLPAPER_SET_FLAG="$wallpaper_setter_flag"
        case "$wallpaper_setter_flag" in
        n)
            Wall_Hash
            Wall_Change n
            ;;
        p)
            Wall_Hash
            Wall_Change p
            ;;
        r)
            Wall_Hash
            setIndex=$((RANDOM % ${#wallList[@]}))
            Wall_Cache "${wallList[setIndex]}"
            ;;
        s)
            if [ -z "$wallpaper_path" ] && [ ! -f "$wallpaper_path" ]; then
                print_log -err "wallpaper" "Wallpaper not found: $wallpaper_path"
                exit 1
            fi
            get_hashmap "$wallpaper_path"
            Wall_Cache
            ;;
        start)
            if [ ! -e "$wallSet" ]; then
                print_log -err "wallpaper" "No current wallpaper found: $wallSet"
                exit 1
            fi
            export WALLPAPER_RELOAD_ALL=0 WALLBASH_STARTUP=1
            current_wallpaper="$(realpath "$wallSet")"
            get_hashmap "$current_wallpaper"
            Wall_Cache
            ;;
        g)
            if [ ! -e "$wallSet" ]; then
                print_log -err "wallpaper" "Wallpaper not found: $wallSet"
                exit 1
            fi
            realpath "$wallSet"
            exit 0
            ;;
        o)
            if [ -n "$wallpaper_output" ]; then
                print_log -sec "wallpaper" "Current wallpaper copied to: $wallpaper_output"
                cp -f "$wallSet" "$wallpaper_output"
            fi
            # Output-only: do not proceed to backend apply
            exit 0
            ;;
        select)
            # Warm cache/icons when actually applying a selection (not output-only)
            if [ "$output_flag" != "true" ]; then
                "$LIB_DIR/hyde/swwwallcache.sh" w &>/dev/null &
            fi
            Wall_Select
            get_hashmap "$selected_wallpaper_path"
            Wall_Cache
            ;;
        link)
            Wall_Hash
            Wall_Cache
            exit 0
            ;;
>>>>>>> 3a552f8c
        esac
    fi
    if [ -f "$LIB_DIR/hyde/wallpaper.$wallpaper_backend.sh" ] && [ -n "$wallpaper_backend" ]; then
        print_log -sec "wallpaper" "Using backend: $wallpaper_backend"
        "$LIB_DIR/hyde/wallpaper.$wallpaper_backend.sh" "$wallSet"
    else
<<<<<<< HEAD
        if command -v "wallpaper.$wallpaper_backend.sh" > /dev/null; then
=======
        if command -v "wallpaper.$wallpaper_backend.sh" >/dev/null; then
>>>>>>> 3a552f8c
            "wallpaper.$wallpaper_backend.sh" "$wallSet"
        else
            print_log -warn "wallpaper" "No backend script found for $wallpaper_backend"
            print_log -warn "wallpaper" "Created: $HYDE_CACHE_HOME/wallpapers/$wallpaper_backend.png instead"
        fi
    fi
    if [ "$wallpaper_setter_flag" == "select" ]; then
        if [ -e "$(readlink -f "$wallSet")" ]; then
            if [ "$set_as_global" == "true" ]; then
                notify-send -a "HyDE Alert" -i "$selected_thumbnail" "$selected_wallpaper"
            else
                notify-send -a "HyDE Alert" -i "$selected_thumbnail" "$selected_wallpaper set for $wallpaper_backend"
            fi
        else
            notify-send -a "HyDE Alert" "Wallpaper not found"
        fi
    fi
}
if [ -z "$*" ]; then
    echo "No arguments provided"
    show_help
fi
<<<<<<< HEAD
LONGOPTS="link,global,select,json,next,previous,random,set:,start,backend:,get,output:,help,filetypes:"
PARSED=$(if
    getopt --options GSjnprb:s:t:go:h --longoptions $LONGOPTS --name "$0" -- "$@"
then
    exit 2
fi)
WALLPAPER_OVERRIDE_FILETYPES=()
wallpaper_backend="${WALLPAPER_BACKEND:-swww}"
wallpaper_setter_flag=""
eval set -- "$PARSED"
while true; do
    case "$1" in
        -G | --global)
            set_as_global=true
            shift
            ;;
        --link)
            wallpaper_setter_flag="link"
            shift
            ;;
        -j | --json)
            Wall_Json
            exit 0
            ;;
        -S | --select)
            "$LIB_DIR/hyde/swwwallcache.sh" w &> /dev/null &
            wallpaper_setter_flag=select
            shift
            ;;
        -n | --next)
            wallpaper_setter_flag=n
            shift
            ;;
        -p | --previous)
            wallpaper_setter_flag=p
            shift
            ;;
        -r | --random)
            wallpaper_setter_flag=r
            shift
            ;;
        -s | --set)
            wallpaper_setter_flag=s
            wallpaper_path="$2"
            shift 2
            ;;
        --start)
            wallpaper_setter_flag=start
            shift
            ;;
        -g | --get)
            wallpaper_setter_flag=g
            shift
            ;;
        -b | --backend)
            wallpaper_backend="${2:-"$WALLPAPER_BACKEND"}"
            shift 2
            ;;
        -o | --output)
            wallpaper_setter_flag=o
            wallpaper_output="$2"
            shift 2
            ;;
        -t | --filetypes)
            IFS=':' read -r -a WALLPAPER_OVERRIDE_FILETYPES <<< "$2"
            if [ "$LOG_LEVEL" == "debug" ]; then
                for i in "${WALLPAPER_OVERRIDE_FILETYPES[@]}"; do
                    print_log -g "DEBUG:" -b "filetype overrides : " "'$i'"
                done
            fi
            export WALLPAPER_OVERRIDE_FILETYPES
            shift 2
            ;;
        -h | --help)
            show_help
            ;;
        --)
            shift
            break
            ;;
        *)
            echo "Invalid option: $1"
            echo "Try '$(basename "$0") --help' for more information."
            exit 1
            ;;
=======
LONGOPTS="link,global,select,multi-select,json,next,previous,random,set:,start,backend:,get,output:,help,filetypes:"
PARSED=$(getopt --options GSjnprb:s:t:go:h --longoptions "$LONGOPTS" --name "$0" -- "$@") || exit 2
WALLPAPER_OVERRIDE_FILETYPES=()
wallpaper_backend="${WALLPAPER_BACKEND:-swww}"
wallpaper_setter_flag=""
output_flag=false
wallpaper_outputs=()
multi_select=false
eval set -- "$PARSED"
while true; do
    case "$1" in
    -G | --global)
        set_as_global=true
        shift
        ;;
    --link)
        wallpaper_setter_flag="link"
        shift
        ;;
    -j | --json)
        Wall_Json
        exit 0
        ;;
    -S | --select)
        wallpaper_setter_flag=select
        shift
        ;;
    --multi-select)
        multi_select=true
        shift
        ;;
    -n | --next)
        wallpaper_setter_flag=n
        shift
        ;;
    -p | --previous)
        wallpaper_setter_flag=p
        shift
        ;;
    -r | --random)
        wallpaper_setter_flag=r
        shift
        ;;
    -s | --set)
        wallpaper_setter_flag=s
        wallpaper_path="$2"
        shift 2
        ;;
    --start)
        wallpaper_setter_flag=start
        shift
        ;;
    -g | --get)
        wallpaper_setter_flag=g
        shift
        ;;
    -b | --backend)
        wallpaper_backend="${2:-"$WALLPAPER_BACKEND"}"
        shift 2
        ;;
    -o | --output)
        wallpaper_output="$2"
        wallpaper_outputs+=("$2")
        output_flag=true
        shift 2
        ;;
    -t | --filetypes)
        IFS=':' read -r -a WALLPAPER_OVERRIDE_FILETYPES <<<"$2"
        if [ "$LOG_LEVEL" == "debug" ]; then
            for i in "${WALLPAPER_OVERRIDE_FILETYPES[@]}"; do
                print_log -g "DEBUG:" -b "filetype overrides : " "'$i'"
            done
        fi
        export WALLPAPER_OVERRIDE_FILETYPES
        shift 2
        ;;
    -h | --help)
        show_help
        ;;
    --)
        shift
        break
        ;;
    *)
        echo "Invalid option: $1"
        echo "Try '$(basename "$0") --help' for more information."
        exit 1
        ;;
>>>>>>> 3a552f8c
    esac
done
main<|MERGE_RESOLUTION|>--- conflicted
+++ resolved
@@ -1,166 +1,11 @@
 #!/usr/bin/env bash
-<<<<<<< HEAD
-=======
 # shellcheck disable=SC1091
 # shellcheck disable=SC2034
->>>>>>> 3a552f8c
 if [[ $HYDE_SHELL_INIT -ne 1 ]]; then
     eval "$(hyde-shell init)"
 else
     export_hyde_config
 fi
-<<<<<<< HEAD
-show_help() {
-    cat << EOF
-Usage: $(basename "$0") --[options|flags] [parameters]
-options:
-    -j, --json                List wallpapers in JSON format to STDOUT
-    -S, --select              Select wallpaper using rofi
-    -n, --next                Set next wallpaper
-    -p, --previous            Set previous wallpaper
-    -r, --random              Set random wallpaper
-    -s, --set <file>          Set specified wallpaper
-        --start               Start/apply current wallpaper to backend
-    -g, --get                 Get current wallpaper of specified backend
-    -o, --output <file>       Copy current wallpaper to specified file
-        --link                Resolved the linked wallpaper according to the theme
-    -t  --filetypes <types>   Specify file types to override (colon-separated ':')
-    -h, --help                Display this help message
-
-flags:
-    -b, --backend <backend>   Set wallpaper backend to use (swww, hyprpaper, etc.)
-    -G, --global              Set wallpaper as global
-
-
-notes:
-       --backend <backend> is also use to cache wallpapers/background images e.g. hyprlock
-           when '--backend hyprlock' is used, the wallpaper will be cached in
-           ~/.cache/hyde/wallpapers/hyprlock.png
-
-       --global flag is used to set the wallpaper as global, this means all
-         thumbnails will be updated to reflect the new wallpaper
-
-       --output <path> is used to copy the current wallpaper to the specified path
-            We can use this to have a copy of the wallpaper to '/var/tmp' where sddm or
-            any systemwide application can access it
-EOF
-    exit 0
-}
-Wall_Cache() {
-    if [[ ${WALLPAPER_RELOAD_ALL:-1} -eq 1 ]] && [[ $wallpaper_setter_flag != "link" ]]; then
-        print_log -sec "wallpaper" "Reloading themes and wallpapers"
-        export reload_flag=1
-    fi
-    ln -fs "${wallList[setIndex]}" "$wallSet"
-    ln -fs "${wallList[setIndex]}" "$wallCur"
-    if [ "$set_as_global" == "true" ]; then
-        print_log -sec "wallpaper" "Setting Wallpaper as global"
-        "$LIB_DIR/hyde/swwwallcache.sh" -w "${wallList[setIndex]}" &> /dev/null
-        "$LIB_DIR/hyde/color.set.sh" "${wallList[setIndex]}" &
-        ln -fs "$thmbDir/${wallHash[setIndex]}.sqre" "$wallSqr"
-        ln -fs "$thmbDir/${wallHash[setIndex]}.thmb" "$wallTmb"
-        ln -fs "$thmbDir/${wallHash[setIndex]}.blur" "$wallBlr"
-        ln -fs "$thmbDir/${wallHash[setIndex]}.quad" "$wallQad"
-        ln -fs "$dcolDir/${wallHash[setIndex]}.dcol" "$wallDcl"
-    fi
-}
-Wall_Change() {
-    curWall="$(set_hash "$wallSet")"
-    for i in "${!wallHash[@]}"; do
-        if [ "$curWall" == "${wallHash[i]}" ]; then
-            if [ "$1" == "n" ]; then
-                setIndex=$(((i + 1) % ${#wallList[@]}))
-            elif [ "$1" == "p" ]; then
-                setIndex=$((i - 1))
-            fi
-            break
-        fi
-    done
-    Wall_Cache "${wallList[setIndex]}"
-}
-Wall_Json() {
-    setIndex=0
-    [ ! -d "$HYDE_THEME_DIR" ] && echo "ERROR: \"$HYDE_THEME_DIR\" does not exist" && exit 0
-    if [ -d "$HYDE_THEME_DIR/wallpapers" ]; then
-        wallPathArray=("$HYDE_THEME_DIR/wallpapers")
-    else
-        wallPathArray=("$HYDE_THEME_DIR")
-    fi
-    wallPathArray+=("${WALLPAPER_CUSTOM_PATHS[@]}")
-    get_hashmap "${wallPathArray[@]}"
-    wallListJson=$(printf '%s\n' "${wallList[@]}" | jq -R . | jq -s .)
-    wallHashJson=$(printf '%s\n' "${wallHash[@]}" | jq -R . | jq -s .)
-    jq -n --argjson wallList "$wallListJson" --argjson wallHash "$wallHashJson" --arg cacheHome "${HYDE_CACHE_HOME:-$HOME/.cache/hyde}" '
-        [range(0; $wallList | length) as $i |
-            {
-                path: $wallList[$i],
-                hash: $wallHash[$i],
-                basename: ($wallList[$i] | split("/") | last),
-                thmb: "\($cacheHome)/thumbs/\($wallHash[$i]).thmb",
-                sqre: "\($cacheHome)/thumbs/\($wallHash[$i]).sqre",
-                blur: "\($cacheHome)/thumbs/\($wallHash[$i]).blur",
-                quad: "\($cacheHome)/thumbs/\($wallHash[$i]).quad",
-                dcol: "\($cacheHome)/dcols/\($wallHash[$i]).dcol",
-                rofi_sqre: "\($wallList[$i] | split("/") | last):::\($wallList[$i]):::\($cacheHome)/thumbs/\($wallHash[$i]).sqre\u0000icon\u001f\($cacheHome)/thumbs/\($wallHash[$i]).sqre",
-                rofi_thmb: "\($wallList[$i] | split("/") | last):::\($wallList[$i]):::\($cacheHome)/thumbs/\($wallHash[$i]).thmb\u0000icon\u001f\($cacheHome)/thumbs/\($wallHash[$i]).thmb",
-                rofi_blur: "\($wallList[$i] | split("/") | last):::\($wallList[$i]):::\($cacheHome)/thumbs/\($wallHash[$i]).blur\u0000icon\u001f\($cacheHome)/thumbs/\($wallHash[$i]).blur",
-                rofi_quad: "\($wallList[$i] | split("/") | last):::\($wallList[$i]):::\($cacheHome)/thumbs/\($wallHash[$i]).quad\u0000icon\u001f\($cacheHome)/thumbs/\($wallHash[$i]).quad",
-
-            }
-        ]
-    '
-}
-Wall_Select() {
-    font_scale="$ROFI_WALLPAPER_SCALE"
-    [[ $font_scale =~ ^[0-9]+$ ]] || font_scale=${ROFI_SCALE:-10}
-    font_name=${ROFI_WALLPAPER_FONT:-$ROFI_FONT}
-    font_name=${font_name:-$(get_hyprConf "MENU_FONT")}
-    font_name=${font_name:-$(get_hyprConf "FONT")}
-    font_override="* {font: \"${font_name:-"JetBrainsMono Nerd Font"} $font_scale\";}"
-    elem_border=$((hypr_border * 3))
-    mon_data=$(hyprctl -j monitors)
-    mon_x_res=$(jq '.[] | select(.focused==true) | if (.transform % 2 == 0) then .width else .height end' <<< "$mon_data")
-    mon_scale=$(jq '.[] | select(.focused==true) | .scale' <<< "$mon_data" | sed "s/\.//")
-    mon_x_res=${mon_x_res:-1920}
-    mon_scale=${mon_scale:-1}
-    mon_x_res=$((mon_x_res * 100 / mon_scale))
-    elm_width=$(((28 + 8 + 5) * font_scale))
-    max_avail=$((mon_x_res - (4 * font_scale)))
-    col_count=$((max_avail / elm_width))
-    r_override="window{width:100%;}
-    listview{columns:$col_count;spacing:5em;}
-    element{border-radius:${elem_border}px;
-    orientation:vertical;}
-    element-icon{size:28em;border-radius:0em;}
-    element-text{padding:1em;}"
-    local entry
-    entry=$(Wall_Json | jq -r '.[].rofi_sqre' | rofi -dmenu \
-        -display-column-separator ":::" \
-        -display-columns 1 \
-        -theme-str "$font_override" \
-        -theme-str "$r_override" \
-        -theme "${ROFI_WALLPAPER_STYLE:-selector}" \
-        -select "$(basename "$(readlink "$wallSet")")")
-    selected_thumbnail="$(awk -F ':::' '{print $3}' <<< "$entry")"
-    selected_wallpaper_path="$(awk -F ':::' '{print $2}' <<< "$entry")"
-    selected_wallpaper="$(awk -F ':::' '{print $1}' <<< "$entry")"
-    export selected_wallpaper selected_wallpaper_path selected_thumbnail
-    if [ -z "$selected_wallpaper" ]; then
-        print_log -err "wallpaper" " No wallpaper selected"
-        exit 0
-    fi
-}
-Wall_Hash() {
-    setIndex=0
-    [ ! -d "$HYDE_THEME_DIR" ] && echo "ERROR: \"$HYDE_THEME_DIR\" does not exist" && exit 0
-    wallPathArray=("$HYDE_THEME_DIR/wallpapers")
-    wallPathArray+=("${WALLPAPER_CUSTOM_PATHS[@]}")
-    get_hashmap "${wallPathArray[@]}"
-    [ ! -e "$(readlink -f "$wallSet")" ] && echo "fixing link :: $wallSet" && ln -fs "${wallList[setIndex]}" "$wallSet"
-}
-main() {
-    if [ -z "$wallpaper_backend" ] && [ "$wallpaper_setter_flag" != "o" ] && [ "$wallpaper_setter_flag" != "g" ] && [ "$wallpaper_setter_flag" != "select" ] && [ "$wallpaper_setter_flag" != "start" ]; then
-=======
 
 source "$LIB_DIR/hyde/wallpaper/help.sh"
 source "$LIB_DIR/hyde/wallpaper/core.sh"
@@ -179,7 +24,6 @@
     g | select | start) requires_backend=false ;;
     esac
     if [ -z "$wallpaper_backend" ] && [ "$requires_backend" = true ]; then
->>>>>>> 3a552f8c
         print_log -sec "wallpaper" -err "No backend specified"
         print_log -sec "wallpaper" " Please specify a backend, try '--backend swww'"
         print_log -sec "wallpaper" " See available commands: '--help | -h'"
@@ -203,74 +47,6 @@
     if [ ! -e "$wallSet" ]; then
         Wall_Hash
     fi
-<<<<<<< HEAD
-    if [ -n "$wallpaper_setter_flag" ]; then
-        export WALLPAPER_SET_FLAG="$wallpaper_setter_flag"
-        case "$wallpaper_setter_flag" in
-            n)
-                Wall_Hash
-                Wall_Change n
-                ;;
-            p)
-                Wall_Hash
-                Wall_Change p
-                ;;
-            r)
-                Wall_Hash
-                setIndex=$((RANDOM % ${#wallList[@]}))
-                Wall_Cache "${wallList[setIndex]}"
-                ;;
-            s)
-                if
-                    [ -z "$wallpaper_path" ] && [ ! -f "$wallpaper_path" ]
-                then
-                    print_log -err "wallpaper" "Wallpaper not found: $wallpaper_path"
-                    exit 1
-                fi
-                get_hashmap "$wallpaper_path"
-                Wall_Cache
-                ;;
-            start)
-                if
-                    [ ! -e "$wallSet" ]
-                then
-                    print_log -err "wallpaper" "No current wallpaper found: $wallSet"
-                    exit 1
-                fi
-                export WALLPAPER_RELOAD_ALL=0 WALLBASH_STARTUP=1
-                current_wallpaper="$(realpath "$wallSet")"
-                get_hashmap "$current_wallpaper"
-                Wall_Cache
-                ;;
-            g)
-                if
-                    [ ! -e "$wallSet" ]
-                then
-                    print_log -err "wallpaper" "Wallpaper not found: $wallSet"
-                    exit 1
-                fi
-                realpath "$wallSet"
-                exit 0
-                ;;
-            o)
-                if
-                    [ -n "$wallpaper_output" ]
-                then
-                    print_log -sec "wallpaper" "Current wallpaper copied to: $wallpaper_output"
-                    cp -f "$wallSet" "$wallpaper_output"
-                fi
-                ;;
-            select)
-                Wall_Select
-                get_hashmap "$selected_wallpaper_path"
-                Wall_Cache
-                ;;
-            link)
-                Wall_Hash
-                Wall_Cache
-                exit 0
-                ;;
-=======
     # If output-only is requested, perform copies and exit early.
     if [ "$output_flag" == "true" ]; then
         local source_path
@@ -376,18 +152,13 @@
             Wall_Cache
             exit 0
             ;;
->>>>>>> 3a552f8c
         esac
     fi
     if [ -f "$LIB_DIR/hyde/wallpaper.$wallpaper_backend.sh" ] && [ -n "$wallpaper_backend" ]; then
         print_log -sec "wallpaper" "Using backend: $wallpaper_backend"
         "$LIB_DIR/hyde/wallpaper.$wallpaper_backend.sh" "$wallSet"
     else
-<<<<<<< HEAD
-        if command -v "wallpaper.$wallpaper_backend.sh" > /dev/null; then
-=======
         if command -v "wallpaper.$wallpaper_backend.sh" >/dev/null; then
->>>>>>> 3a552f8c
             "wallpaper.$wallpaper_backend.sh" "$wallSet"
         else
             print_log -warn "wallpaper" "No backend script found for $wallpaper_backend"
@@ -410,93 +181,6 @@
     echo "No arguments provided"
     show_help
 fi
-<<<<<<< HEAD
-LONGOPTS="link,global,select,json,next,previous,random,set:,start,backend:,get,output:,help,filetypes:"
-PARSED=$(if
-    getopt --options GSjnprb:s:t:go:h --longoptions $LONGOPTS --name "$0" -- "$@"
-then
-    exit 2
-fi)
-WALLPAPER_OVERRIDE_FILETYPES=()
-wallpaper_backend="${WALLPAPER_BACKEND:-swww}"
-wallpaper_setter_flag=""
-eval set -- "$PARSED"
-while true; do
-    case "$1" in
-        -G | --global)
-            set_as_global=true
-            shift
-            ;;
-        --link)
-            wallpaper_setter_flag="link"
-            shift
-            ;;
-        -j | --json)
-            Wall_Json
-            exit 0
-            ;;
-        -S | --select)
-            "$LIB_DIR/hyde/swwwallcache.sh" w &> /dev/null &
-            wallpaper_setter_flag=select
-            shift
-            ;;
-        -n | --next)
-            wallpaper_setter_flag=n
-            shift
-            ;;
-        -p | --previous)
-            wallpaper_setter_flag=p
-            shift
-            ;;
-        -r | --random)
-            wallpaper_setter_flag=r
-            shift
-            ;;
-        -s | --set)
-            wallpaper_setter_flag=s
-            wallpaper_path="$2"
-            shift 2
-            ;;
-        --start)
-            wallpaper_setter_flag=start
-            shift
-            ;;
-        -g | --get)
-            wallpaper_setter_flag=g
-            shift
-            ;;
-        -b | --backend)
-            wallpaper_backend="${2:-"$WALLPAPER_BACKEND"}"
-            shift 2
-            ;;
-        -o | --output)
-            wallpaper_setter_flag=o
-            wallpaper_output="$2"
-            shift 2
-            ;;
-        -t | --filetypes)
-            IFS=':' read -r -a WALLPAPER_OVERRIDE_FILETYPES <<< "$2"
-            if [ "$LOG_LEVEL" == "debug" ]; then
-                for i in "${WALLPAPER_OVERRIDE_FILETYPES[@]}"; do
-                    print_log -g "DEBUG:" -b "filetype overrides : " "'$i'"
-                done
-            fi
-            export WALLPAPER_OVERRIDE_FILETYPES
-            shift 2
-            ;;
-        -h | --help)
-            show_help
-            ;;
-        --)
-            shift
-            break
-            ;;
-        *)
-            echo "Invalid option: $1"
-            echo "Try '$(basename "$0") --help' for more information."
-            exit 1
-            ;;
-=======
 LONGOPTS="link,global,select,multi-select,json,next,previous,random,set:,start,backend:,get,output:,help,filetypes:"
 PARSED=$(getopt --options GSjnprb:s:t:go:h --longoptions "$LONGOPTS" --name "$0" -- "$@") || exit 2
 WALLPAPER_OVERRIDE_FILETYPES=()
@@ -585,7 +269,6 @@
         echo "Try '$(basename "$0") --help' for more information."
         exit 1
         ;;
->>>>>>> 3a552f8c
     esac
 done
 main