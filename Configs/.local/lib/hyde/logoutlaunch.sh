#!/usr/bin/env bash
if pgrep -x "wlogout" > /dev/null; then
    pkill -x "wlogout"
    exit 0
fi
scrDir=$(dirname "$(realpath "$0")")
source "$scrDir/globalcontrol.sh"
[ -n "$1" ] && wlogoutStyle="$1"
wlogoutStyle=${wlogoutStyle:-$WLOGOUT_STYLE}
confDir="${confDir:-$HOME/.config}"
wLayout="$confDir/wlogout/layout_$wlogoutStyle"
wlTmplt="$confDir/wlogout/style_$wlogoutStyle.css"
echo "wlogoutStyle: $wlogoutStyle"
echo "wLayout: $wLayout"
echo "wlTmplt: $wlTmplt"
if [ ! -f "$wLayout" ] || [ ! -f "$wlTmplt" ]; then
    echo "ERROR: Config $wlogoutStyle not found..."
    wlogoutStyle=1
    wLayout="$confDir/wlogout/layout_$wlogoutStyle"
    wlTmplt="$confDir/wlogout/style_$wlogoutStyle.css"
fi
x_mon=$(hyprctl -j monitors | jq '.[] | select(.focused==true) | .width')
y_mon=$(hyprctl -j monitors | jq '.[] | select(.focused==true) | .height')
hypr_scale=$(hyprctl -j monitors | jq '.[] | select (.focused == true) | .scale' | sed 's/\.//')
case "$wlogoutStyle" in
    1)
        wlColms=6
        export mgn=$((y_mon * 28 / hypr_scale))
        export hvr=$((y_mon * 23 / hypr_scale))
        ;;
    2)
        wlColms=2
        export x_mgn=$((x_mon * 35 / hypr_scale))
        export y_mgn=$((y_mon * 25 / hypr_scale))
        export x_hvr=$((x_mon * 32 / hypr_scale))
        export y_hvr=$((y_mon * 20 / hypr_scale))
        ;;
esac
export fntSize=$((y_mon * 2 / 100))
cacheDir="$HYDE_CACHE_HOME"
dcol_mode="${dcol_mode:-dark}"
[ -f "$cacheDir/wall.dcol" ] && source "$cacheDir/wall.dcol"
enableWallDcol="${enableWallDcol:-1}"
if [ "$enableWallDcol" -eq 0 ]; then
    HYDE_THEME_DIR="${HYDE_THEME_DIR:-$confDir/hyde/themes/$HYDE_THEME}"
    dcol_mode=$(get_hyprConf "COLOR_SCHEME")
    dcol_mode=${dcol_mode#prefer-}
    [ -f "$HYDE_THEME_DIR/theme.dcol" ] && source "$HYDE_THEME_DIR/theme.dcol"
fi
{
    [ "$dcol_mode" == "dark" ] && export BtnCol="white"
<<<<<<< HEAD
}                                                        || export BtnCol="black"
=======
} || export BtnCol="black"
>>>>>>> 3a552f8c
hypr_border="${hypr_border:-10}"
export active_rad=$((hypr_border * 5))
export button_rad=$((hypr_border * 8))
wlStyle="$(envsubst < "$wlTmplt")"
wlogout -b "$wlColms" -c 0 -r 0 -m 0 --layout "$wLayout" --css <(echo "$wlStyle") --protocol layer-shell<|MERGE_RESOLUTION|>--- conflicted
+++ resolved
@@ -49,11 +49,7 @@
 fi
 {
     [ "$dcol_mode" == "dark" ] && export BtnCol="white"
-<<<<<<< HEAD
-}                                                        || export BtnCol="black"
-=======
 } || export BtnCol="black"
->>>>>>> 3a552f8c
 hypr_border="${hypr_border:-10}"
 export active_rad=$((hypr_border * 5))
 export button_rad=$((hypr_border * 8))
