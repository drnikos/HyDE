#!/usr/bin/env bash
<<<<<<< HEAD
if [ ! -f /etc/arch-release ]; then
    exit 0
fi
scrDir=$(dirname "$(realpath "$0")")
source "$scrDir/globalcontrol.sh"
get_aurhlpr
export -f pkg_installed
fpk_exup="pkg_installed flatpak && flatpak update"
temp_file="$XDG_RUNTIME_DIR/hyde/update_info"
[ -f "$temp_file" ] && source "$temp_file"
if [ "$1" == "up" ]; then
    if [ -f "$temp_file" ]; then
        trap 'pkill -RTMIN+20 waybar' EXIT
        while IFS="=" read -r key value; do
            case "$key" in
                OFFICIAL_UPDATES) official=$value ;;
                AUR_UPDATES) aur=$value ;;
                FLATPAK_UPDATES) flatpak=$value ;;
            esac
        done < "$temp_file"
        command="
        fastfetch
        printf '[Official] %-10s\n[AUR]      %-10s\n[Flatpak]  %-10s\n' '$official' '$aur' '$flatpak'
        "$aurhlpr" -Syu
        $fpk_exup
        read -n 1 -p 'Press any key to continue...'
        "
        kitty --title systemupdate sh -c "$command"
    else
        echo "No upgrade info found. Please run the script without parameters first."
    fi
    exit 0
fi
aur=$($aurhlpr -Qua | wc -l)
ofc=$(
    temp_db=$(mktemp -u "${XDG_RUNTIME_DIR:-"/tmp"}/checkupdates_db_XXXXXX")
    trap '[ -f "$temp_db" ] && rm "$temp_db" 2>/dev/null' EXIT INT TERM
    CHECKUPDATES_DB="$temp_db" checkupdates 2> /dev/null | wc -l
)
if pkg_installed flatpak; then
    fpk=$(flatpak remote-ls --updates | wc -l)
    fpk_disp="\n󰏓 Flatpak $fpk"
else
    fpk=0
    fpk_disp=""
fi
upd=$((ofc + aur + fpk))
upgrade_info=$(
    cat << EOF
OFFICIAL_UPDATES=$ofc
AUR_UPDATES=$aur
FLATPAK_UPDATES=$fpk
EOF
)
echo "$upgrade_info" > "$temp_file"
if [ $upd -eq 0 ]; then
    upd=""
    echo "{\"text\":\"$upd\", \"tooltip\":\" Packages are up to date\"}"
else
    echo "{\"text\":\"󰮯 $upd\", \"tooltip\":\"󱓽 Official $ofc\n󱓾 AUR $aur$fpk_disp\"}"
fi
=======
[[ $HYDE_SHELL_INIT -ne 1 ]] && eval "$(hyde-shell init)"
notify-send -a "Deprecation Notice" "systemupdate is deprecated. Please use hyde-shell system.update instead." -i dialog-information
"${LIB_DIR}/hyde/system.update.sh" "$@"
>>>>>>> 3a552f8c
<|MERGE_RESOLUTION|>--- conflicted
+++ resolved
@@ -1,68 +1,4 @@
 #!/usr/bin/env bash
-<<<<<<< HEAD
-if [ ! -f /etc/arch-release ]; then
-    exit 0
-fi
-scrDir=$(dirname "$(realpath "$0")")
-source "$scrDir/globalcontrol.sh"
-get_aurhlpr
-export -f pkg_installed
-fpk_exup="pkg_installed flatpak && flatpak update"
-temp_file="$XDG_RUNTIME_DIR/hyde/update_info"
-[ -f "$temp_file" ] && source "$temp_file"
-if [ "$1" == "up" ]; then
-    if [ -f "$temp_file" ]; then
-        trap 'pkill -RTMIN+20 waybar' EXIT
-        while IFS="=" read -r key value; do
-            case "$key" in
-                OFFICIAL_UPDATES) official=$value ;;
-                AUR_UPDATES) aur=$value ;;
-                FLATPAK_UPDATES) flatpak=$value ;;
-            esac
-        done < "$temp_file"
-        command="
-        fastfetch
-        printf '[Official] %-10s\n[AUR]      %-10s\n[Flatpak]  %-10s\n' '$official' '$aur' '$flatpak'
-        "$aurhlpr" -Syu
-        $fpk_exup
-        read -n 1 -p 'Press any key to continue...'
-        "
-        kitty --title systemupdate sh -c "$command"
-    else
-        echo "No upgrade info found. Please run the script without parameters first."
-    fi
-    exit 0
-fi
-aur=$($aurhlpr -Qua | wc -l)
-ofc=$(
-    temp_db=$(mktemp -u "${XDG_RUNTIME_DIR:-"/tmp"}/checkupdates_db_XXXXXX")
-    trap '[ -f "$temp_db" ] && rm "$temp_db" 2>/dev/null' EXIT INT TERM
-    CHECKUPDATES_DB="$temp_db" checkupdates 2> /dev/null | wc -l
-)
-if pkg_installed flatpak; then
-    fpk=$(flatpak remote-ls --updates | wc -l)
-    fpk_disp="\n󰏓 Flatpak $fpk"
-else
-    fpk=0
-    fpk_disp=""
-fi
-upd=$((ofc + aur + fpk))
-upgrade_info=$(
-    cat << EOF
-OFFICIAL_UPDATES=$ofc
-AUR_UPDATES=$aur
-FLATPAK_UPDATES=$fpk
-EOF
-)
-echo "$upgrade_info" > "$temp_file"
-if [ $upd -eq 0 ]; then
-    upd=""
-    echo "{\"text\":\"$upd\", \"tooltip\":\" Packages are up to date\"}"
-else
-    echo "{\"text\":\"󰮯 $upd\", \"tooltip\":\"󱓽 Official $ofc\n󱓾 AUR $aur$fpk_disp\"}"
-fi
-=======
 [[ $HYDE_SHELL_INIT -ne 1 ]] && eval "$(hyde-shell init)"
 notify-send -a "Deprecation Notice" "systemupdate is deprecated. Please use hyde-shell system.update instead." -i dialog-information
-"${LIB_DIR}/hyde/system.update.sh" "$@"
->>>>>>> 3a552f8c
+"${LIB_DIR}/hyde/system.update.sh" "$@"