#!/usr/bin/env bash
script_dir=$(dirname "$(realpath "$0")")
if ! source "$script_dir/globalcontrol.sh"; then
    echo "Error: unable to source globalcontrol.sh..."
    exit 1
fi
export VERBOSE="$4"
set +e
ask_help() {
    cat << HELP
Usage:
    $(print_log "$0 " -y "Theme-Name " -c "/Path/to/Configs")
    $(print_log "$0 " -y "Theme-Name " -c "https://github.com/User/Repository")
    $(print_log "$0 " -y "Theme-Name " -c "https://github.com/User/Repository/tree/branch")

Envs:
    'export FULL_THEME_UPDATE=true'       Overwrites the archived files (useful for updates and changes in archives)

Supported Archive Format:
    | File prefix        | Hyprland variable | Target Directory                |
    | ---------------    | ----------------- | --------------------------------|
    | Gtk_               | \$GTK_THEME        | \$HOME/.local/share/themes     |
    | Icon_              | \$ICON_THEME       | \$HOME/.local/share/icons      |
    | Cursor_            | \$CURSOR_THEME     | \$HOME/.local/share/icons      |
    | Sddm_              | \$SDDM_THEME       | /usr/share/sddm/themes         |
    | Font_              | \$FONT             | \$HOME/.local/share/fonts      |
    | Document-Font_     | \$DOCUMENT_FONT    | \$HOME/.local/share/fonts      |
    | Monospace-Font_    | \$MONOSPACE_FONT   | \$HOME/.local/share/fonts      |
    | Notification-Font_ | \$NOTIFICATION_FONT | \$HOME/.local/share/fonts  |
    | Bar-Font_          | \$BAR_FONT         | \$HOME/.local/share/fonts      |
    | Menu-Font_         | \$MENU_FONT        | \$HOME/.local/share/fonts      |

Note:
    Target directories without enough permissions will be skipped.
        run 'sudo chmod -R 777 <target directory>'
            example: 'sudo chmod -R 777 /usr/share/sddm/themes'
HELP
}
if [[ -z $1 || -z $2 ]]; then
    ask_help
    exit 1
fi
WALLBASH_DIRS=(
    "${XDG_CONFIG_HOME:-$HOME.config}/hyde/wallbash"
    "${XDG_DATA_HOME:-$HOME/.local/share}/hyde/wallbash"
    "$XDG_DATA_HOME/wallbash"
    "$XDG_DATA_HOME/hyde/wallbash"
    "/usr/local/share/hyde/wallbash"
    "/usr/share/hyde/wallbash")
THEME_NAME="$1"
if [ -d "$2" ]; then
    THEME_DIR="$2"
else
    git_repo=${2%/}
    if echo "$git_repo" | grep -q "/tree/"; then
        branch=${git_repo#*tree/}
        git_repo=${git_repo%/tree/*}
    else
        branches_array=$(curl -s "https://api.github.com/repos/${git_repo#*://*/}/branches" | jq -r '.[].name')
        branches_array=($branches_array)
        if [[ ${#branches_array[@]} -le 1 ]]; then
            branch=${branches_array[0]}
        else
            echo "Select a Branch"
            select branch in "${branches_array[@]}"; do
                [[ -n $branch ]] && break || echo "Invalid selection. Please try again."
            done
        fi
    fi
    git_path=${git_repo#*://*/}
    git_owner=${git_path%/*}
    git_theme=${git_path#*/}
    branch_dir=${branch//\//_}
    cache_dir="${XDG_CACHE_HOME:-"$HOME/.cache"}/hyde"
    dir_suffix=$git_owner-$branch_dir-$git_theme
    dir_suffix=${dir_suffix//[ \/]/_}
    THEME_DIR="$cache_dir/themepatcher/$dir_suffix"
    if [ -d "$THEME_DIR" ]; then
        print_log "Directory $THEME_DIR" -y " already exists. Using existing directory."
        if cd "$THEME_DIR"; then
            git fetch --all &> /dev/null
            git reset --hard "@{upstream}" &> /dev/null
            cd - &> /dev/null || exit
        else
            print_log -y "Could not navigate to $THEME_DIR. Skipping git pull."
        fi
    else
        print_log "Directory $THEME_DIR does not exist. Cloning repository into new directory."
        if ! git clone -b "$branch" --depth 1 "$git_repo" "$THEME_DIR" &> /dev/null; then
            print_log "Git clone failed"
            exit 1
        fi
    fi
fi
print_log "Patching" -g " --// $THEME_NAME //-- " "from " -b "$THEME_DIR\n"
FAV_THEME_DIR="$THEME_DIR/Configs/.config/hyde/themes/$THEME_NAME"
[ ! -d "$FAV_THEME_DIR" ] && print_log -r "[ERROR] " "'$FAV_THEME_DIR'" -y " Do not Exist" && exit 1
config=$(find -H "${WALLBASH_DIRS[@]}" -type f -path "*/theme*" -name "*.dcol" 2> /dev/null | awk '!seen[substr($0, match($0, /[^/]+$/))]++' | awk -v favTheme="$THEME_NAME" -F 'theme/' '{gsub(/\.dcol$/, ".theme"); print ".config/hyde/themes/" favTheme "/" $2}')
restore_list=""
while IFS= read -r fileCheck; do
    [[ $LOG_LEVEL == "debug" ]] && print_log -n "[debug] " "fileCheck: $fileCheck"
    if [[ -e "$THEME_DIR/Configs/$fileCheck" ]]; then
        print_log -g "[pass]  " "$fileCheck"
        file_base=$(basename "$fileCheck")
        file_dir=$(dirname "$fileCheck")
        restore_list+="Y|Y|\${HOME}/$file_dir|$file_base|hyprland\n"
    else
        print_log -y "[note] " "$fileCheck --> " -r "do not exist in " "$THEME_DIR/Configs/"
    fi
done <<< "$config"
if [ -f "$FAV_THEME_DIR/theme.dcol" ]; then
    print_log -n "[note] " "found theme.dcol to override wallpaper dominant colors"
    restore_list+="Y|Y|\${HOME}/.config/hyde/themes/$THEME_NAME|theme.dcol|hyprland\n"
fi
[[ $LOG_LEVEL == "debug" ]] && print_log -n "[debug] " "restore_list: $restore_list"
readonly restore_list
wallpapers=$(find -H "$FAV_THEME_DIR" -type f \( -iname "*.gif" -o -iname "*.jpg" -o -iname "*.jpeg" -o -iname "*.png" \) ! -path "*/logo/*")
wpCount="$(wc -l <<< "$wallpapers")"
{
    [ -z "$wallpapers" ] && print_log -r "[ERROR] " "No wallpapers found" && exit_flag=true
<<<<<<< HEAD
}                                                                                            || {
    readonly                                                                           wallpapers && print_log -g "\n[pass]  " "wallpapers :: [count] $wpCount (.gif+.jpg+.jpeg+.png)"
=======
} || {
    readonly wallpapers && print_log -g "\n[pass]  " "wallpapers :: [count] $wpCount (.gif+.jpg+.jpeg+.png)"
>>>>>>> 3a552f8c
}
if [ -d "$FAV_THEME_DIR/logo" ]; then
    logos=$(find -H "$FAV_THEME_DIR/logo" -type f \( -iname "*.gif" -o -iname "*.jpg" -o -iname "*.jpeg" -o -iname "*.png" \))
    logosCount="$(wc -l <<< "$logos")"
    {
        [ -z "$logos" ] && print_log -y "[note] " "No logos found"
<<<<<<< HEAD
    }                                        || {
        readonly                                           logos && print_log -g "[pass]  " "logos :: [count] $logosCount\n"
=======
    } || {
        readonly logos && print_log -g "[pass]  " "logos :: [count] $logosCount\n"
>>>>>>> 3a552f8c
    }
fi
check_tars() {
    local trVal
    local inVal="$1"
    local gsLow
    local gsVal
    gsLow=$(echo "$inVal" | tr '[:upper:]' '[:lower:]')
    gsVal="$(case "$gsLow" in
        sddm)
            grep "^[[:space:]]*\$SDDM[-_]THEME\s*=" "$FAV_THEME_DIR/hypr.theme" | cut -d '=' -f2 | sed 's/^[[:space:]]*//;s/[[:space:]]*$//'
            ;;
        gtk)
            grep "^[[:space:]]*\$GTK[-_]THEME\s*=" "$FAV_THEME_DIR/hypr.theme" | cut -d '=' -f2 | sed 's/^[[:space:]]*//;s/[[:space:]]*$//'
            ;;
        icon)
            grep "^[[:space:]]*\$ICON[-_]THEME\s*=" "$FAV_THEME_DIR/hypr.theme" | cut -d '=' -f2 | sed 's/^[[:space:]]*//;s/[[:space:]]*$//'
            ;;
        cursor)
            grep "^[[:space:]]*\$CURSOR[-_]THEME\s*=" "$FAV_THEME_DIR/hypr.theme" | cut -d '=' -f2 | sed 's/^[[:space:]]*//;s/[[:space:]]*$//'
            ;;
        font)
            grep "^[[:space:]]*\$FONT\s*=" "$FAV_THEME_DIR/hypr.theme" | cut -d '=' -f2 | sed 's/^[[:space:]]*//;s/[[:space:]]*$//'
            ;;
        document-font)
            grep "^[[:space:]]*\$DOCUMENT[-_]FONT\s*=" "$FAV_THEME_DIR/hypr.theme" | cut -d '=' -f2 | sed 's/^[[:space:]]*//;s/[[:space:]]*$//'
            ;;
        monospace-font)
            grep "^[[:space:]]*\$MONOSPACE[-_]FONT\s*=" "$FAV_THEME_DIR/hypr.theme" | cut -d '=' -f2 | sed 's/^[[:space:]]*//;s/[[:space:]]*$//'
            ;;
        bar-font)
            grep "^[[:space:]]*\$BAR[-_]FONT\s*=" "$FAV_THEME_DIR/hypr.theme" | cut -d '=' -f2 | sed 's/^[[:space:]]*//;s/[[:space:]]*$//'
            ;;
        menu-font)
            grep "^[[:space:]]*\$MENU[-_]FONT\s*=" "$FAV_THEME_DIR/hypr.theme" | cut -d '=' -f2 | sed 's/^[[:space:]]*//;s/[[:space:]]*$//'
            ;;
        notification-font)
            grep "^[[:space:]]*\$NOTIFICATION[-_]FONT\s*=" "$FAV_THEME_DIR/hypr.theme" | cut -d '=' -f2 | sed 's/^[[:space:]]*//;s/[[:space:]]*$//'
            ;;
        *) awk -F"[\"']" '/^[[:space:]]*exec[[:space:]]*=[[:space:]]*gsettings[[:space:]]*set[[:space:]]*org.gnome.desktop.interface[[:space:]]*'"$gsLow"'-theme[[:space:]]*/ {last=$2} END {print last}' "$FAV_THEME_DIR/hypr.theme" ;;
    esac)"
    gsVal=${gsVal:-$(awk -F"[\"']" '/^[[:space:]]*exec[[:space:]]*=[[:space:]]*gsettings[[:space:]]*set[[:space:]]*org.gnome.desktop.interface[[:space:]]*'"$gsLow"'-theme[[:space:]]*/ {last=$2} END {print last}' "$FAV_THEME_DIR/hypr.theme")}
    if [ -n "$gsVal" ]; then
        if [[ $gsVal =~ ^\$\{?[A-Za-z_][A-Za-z0-9_]*\}?$ ]]; then
            print_log -warn "Variable $gsVal detected! " "be sure $gsVal is set as a different name or on a different file, skipping check"
        else
            print_log -g "[pass]  " "hypr.theme :: [$gsLow]" -b " $gsVal"
            trArc="$(find -H "$THEME_DIR" -type f -name "${inVal}_*.tar.*")"
            [ -f "$trArc" ] && [ "$(echo "$trArc" | wc -l)" -eq 1 ] && trVal="$(basename "$(tar -tf "$trArc" | cut -d '/' -f1 | sort -u)")" && trVal="$(echo "$trVal" | grep -w "$gsVal")"
            print_log -g "[pass]  " "../*.tar.* :: [$gsLow]" -b " $trVal"
            [ "$trVal" != "$gsVal" ] && print_log -r "[ERROR] " "$gsLow set in hypr.theme does not exist in ${inVal}_*.tar.*" && exit_flag=true
        fi
    else
        [ "$2" == "--mandatory" ] && print_log -r "[ERROR] " "hypr.theme :: [$gsLow]" -r " Not Found" && exit_flag=true && return 0
        print_log -y "[note] " "hypr.theme :: [$gsLow] " -r "Not Found, " -y "📣 OPTIONAL package, continuing... "
    fi
}
check_tars Gtk --mandatory
check_tars Icon
check_tars Cursor
check_tars Sddm
check_tars Font
check_tars Document-Font
check_tars Monospace-Font
check_tars Bar-Font
check_tars Menu-Font
check_tars Notification-Font
print_log "" && [[ $exit_flag == true ]] && exit 1
declare -A archive_map=(
<<<<<<< HEAD
                                  ["Gtk"]="$HOME/.local/share/themes"
                                  ["Icon"]="$HOME/.local/share/icons"
                                  ["Cursor"]="$HOME/.local/share/icons"
                                  ["Sddm"]="/usr/share/sddm/themes"
                                  ["Font"]="$HOME/.local/share/fonts"
                                  ["Document-Font"]="$HOME/.local/share/fonts"
                                  ["Monospace-Font"]="$HOME/.local/share/fonts"
                                  ["Bar-Font"]="$HOME/.local/share/fonts"
                                  ["Menu-Font"]="$HOME/.local/share/fonts"
                                  ["Notification-Font"]="$HOME/.local/share/fonts")
=======
         ["Gtk"]="$HOME/.local/share/themes"
         ["Icon"]="$HOME/.local/share/icons"
         ["Cursor"]="$HOME/.local/share/icons"
         ["Sddm"]="/usr/share/sddm/themes"
         ["Font"]="$HOME/.local/share/fonts"
         ["Document-Font"]="$HOME/.local/share/fonts"
         ["Monospace-Font"]="$HOME/.local/share/fonts"
         ["Bar-Font"]="$HOME/.local/share/fonts"
         ["Menu-Font"]="$HOME/.local/share/fonts"
         ["Notification-Font"]="$HOME/.local/share/fonts")
>>>>>>> 3a552f8c
for prefix in "${!archive_map[@]}"; do
    tarFile="$(find -H "$THEME_DIR" -type f -name "${prefix}_*.tar.*")"
    [ -f "$tarFile" ] || continue
    tgtDir="${archive_map[$prefix]}"
    if [[ $tgtDir =~ /(usr|usr\/local)\/share/ && -d /run/current-system/sw/share/ ]]; then
        print_log -y "Detected NixOS system, changing target to /run/current-system/sw/share/..."
        tgtDir="/run/current-system/sw/share/"
    fi
    if [ ! -d "$tgtDir" ]; then
        if ! mkdir -p "$tgtDir"; then
            print_log -y "Creating directory as root instead..."
            sudo mkdir -p "$tgtDir"
        fi
    fi
    tgtChk="$(basename "$(tar -tf "$tarFile" | cut -d '/' -f1 | sort -u)")"
    [[ $FULL_THEME_UPDATE == true ]] || {
<<<<<<< HEAD
        [            -d "$tgtDir/$tgtChk" ] && print_log -y "[skip] " "\"$tgtDir/$tgtChk\"" -y " already exists" && continue
=======
        [ -d "$tgtDir/$tgtChk" ] && print_log -y "[skip] " "\"$tgtDir/$tgtChk\"" -y " already exists" && continue
>>>>>>> 3a552f8c
    }
    print_log -g "[extracting] " "$tarFile --> $tgtDir"
    if [ -w "$tgtDir" ]; then
        tar -xf "$tarFile" -C "$tgtDir"
    else
        print_log -y "Not writable. Extracting as root: $tgtDir"
        if ! sudo tar -xf "$tarFile" -C "$tgtDir" 2> /dev/null; then
            print_log -r "Extraction by root FAILED. Giving up..."
            print_log "The above error can be ignored if the '$tgtDir' is not writable..."
        fi
    fi
done
confDir=${XDG_CONFIG_HOME:-"$HOME/.config"}
theme_wallpapers="$confDir/hyde/themes/$THEME_NAME/wallpapers"
[ ! -d "$theme_wallpapers" ] && mkdir -p "$theme_wallpapers"
while IFS= read -r walls; do
    cp -f "$walls" "$theme_wallpapers"
done <<< "$wallpapers"
theme_logos="$confDir/hyde/themes/$THEME_NAME/logo"
if [ -n "$logos" ]; then
    [ ! -d "$theme_logos" ] && mkdir -p "$theme_logos"
    while IFS= read -r logo; do
        if [ -f "$logo" ]; then
            cp -f "$logo" "$theme_logos"
        else
            print_log -y "[note] " "$logo --> do not exist"
        fi
    done <<< "$logos"
fi
echo -en "$restore_list" > "$THEME_DIR/restore_cfg.lst"
print_log -g "\n[exec] " "restore.config.sh \"$THEME_DIR/restore_cfg.lst\" \"$THEME_DIR/Configs\" \"$THEME_NAME\"\n"
bash "$script_dir/restore.config.sh" "$THEME_DIR/restore_cfg.lst" "$THEME_DIR/Configs" "$THEME_NAME" &> /dev/null || {
    print_log -r "[ERROR] " "restore.config.sh failed"
    exit 1
}
if [ "$3" != "--skipcaching" ]; then
    bash "$script_dir/swwwallcache.sh" -t "$THEME_NAME"
    bash "$script_dir/theme.switch.sh"
fi
print_log -y "\nNote: " "Warnings are not errors. Review the output to check if it concerns you."
exit 0<|MERGE_RESOLUTION|>--- conflicted
+++ resolved
@@ -118,26 +118,16 @@
 wpCount="$(wc -l <<< "$wallpapers")"
 {
     [ -z "$wallpapers" ] && print_log -r "[ERROR] " "No wallpapers found" && exit_flag=true
-<<<<<<< HEAD
-}                                                                                            || {
-    readonly                                                                           wallpapers && print_log -g "\n[pass]  " "wallpapers :: [count] $wpCount (.gif+.jpg+.jpeg+.png)"
-=======
 } || {
     readonly wallpapers && print_log -g "\n[pass]  " "wallpapers :: [count] $wpCount (.gif+.jpg+.jpeg+.png)"
->>>>>>> 3a552f8c
 }
 if [ -d "$FAV_THEME_DIR/logo" ]; then
     logos=$(find -H "$FAV_THEME_DIR/logo" -type f \( -iname "*.gif" -o -iname "*.jpg" -o -iname "*.jpeg" -o -iname "*.png" \))
     logosCount="$(wc -l <<< "$logos")"
     {
         [ -z "$logos" ] && print_log -y "[note] " "No logos found"
-<<<<<<< HEAD
-    }                                        || {
-        readonly                                           logos && print_log -g "[pass]  " "logos :: [count] $logosCount\n"
-=======
     } || {
         readonly logos && print_log -g "[pass]  " "logos :: [count] $logosCount\n"
->>>>>>> 3a552f8c
     }
 fi
 check_tars() {
@@ -207,18 +197,6 @@
 check_tars Notification-Font
 print_log "" && [[ $exit_flag == true ]] && exit 1
 declare -A archive_map=(
-<<<<<<< HEAD
-                                  ["Gtk"]="$HOME/.local/share/themes"
-                                  ["Icon"]="$HOME/.local/share/icons"
-                                  ["Cursor"]="$HOME/.local/share/icons"
-                                  ["Sddm"]="/usr/share/sddm/themes"
-                                  ["Font"]="$HOME/.local/share/fonts"
-                                  ["Document-Font"]="$HOME/.local/share/fonts"
-                                  ["Monospace-Font"]="$HOME/.local/share/fonts"
-                                  ["Bar-Font"]="$HOME/.local/share/fonts"
-                                  ["Menu-Font"]="$HOME/.local/share/fonts"
-                                  ["Notification-Font"]="$HOME/.local/share/fonts")
-=======
          ["Gtk"]="$HOME/.local/share/themes"
          ["Icon"]="$HOME/.local/share/icons"
          ["Cursor"]="$HOME/.local/share/icons"
@@ -229,7 +207,6 @@
          ["Bar-Font"]="$HOME/.local/share/fonts"
          ["Menu-Font"]="$HOME/.local/share/fonts"
          ["Notification-Font"]="$HOME/.local/share/fonts")
->>>>>>> 3a552f8c
 for prefix in "${!archive_map[@]}"; do
     tarFile="$(find -H "$THEME_DIR" -type f -name "${prefix}_*.tar.*")"
     [ -f "$tarFile" ] || continue
@@ -246,11 +223,7 @@
     fi
     tgtChk="$(basename "$(tar -tf "$tarFile" | cut -d '/' -f1 | sort -u)")"
     [[ $FULL_THEME_UPDATE == true ]] || {
-<<<<<<< HEAD
-        [            -d "$tgtDir/$tgtChk" ] && print_log -y "[skip] " "\"$tgtDir/$tgtChk\"" -y " already exists" && continue
-=======
         [ -d "$tgtDir/$tgtChk" ] && print_log -y "[skip] " "\"$tgtDir/$tgtChk\"" -y " already exists" && continue
->>>>>>> 3a552f8c
     }
     print_log -g "[extracting] " "$tarFile --> $tgtDir"
     if [ -w "$tgtDir" ]; then
