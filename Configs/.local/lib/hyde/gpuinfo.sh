#!/usr/bin/env bash
scrDir=$(dirname "$(realpath "$0")")
gpuinfo_file="/tmp/hyde-$UID-gpuinfo"
AQ_DRM_DEVICES="${AQ_DRM_DEVICES:-WLR_DRM_DEVICES}"
tired=false
if [[ " $* " =~ " --tired " ]]; then
    if ! grep -q "tired" "$gpuinfo_file"; then
        echo "tired=true" >> "$gpuinfo_file"
        echo "set tired flag"
    else
        echo "already set tired flag"
    fi
    echo "Nvidia GPU will not be queried if it is in suspend mode"
    echo "run --reset to reset the flag"
    exit 0
fi
if [[ " $* " =~ " --emoji " ]]; then
    if ! grep -q "GPUINFO_EMOJI" "$gpuinfo_file"; then
        echo "export GPUINFO_EMOJI=1" >> "$gpuinfo_file"
        echo "set emoji flag"
    else
        echo "already set emoji flag"
    fi
    echo "run --reset to reset the flag"
    exit 0
fi
if [[ ! " $* " =~ " --startup " ]]; then
    gpuinfo_file="$gpuinfo_file$2"
fi
detect() {
    card=$(echo "$AQ_DRM_DEVICES" | cut -d':' -f1 | cut -d'/' -f4)
    slot_number=$(ls -l /dev/dri/by-path/ | grep "$card" | awk -F'pci-0000:|-card' '{print $2}')
    vendor_id=$(lspci -nn -s "$slot_number")
    declare -A vendors=(["10de"]="nvidia" ["8086"]="intel" ["1002"]="amd")
    for vendor in "${!vendors[@]}"; do
        if [[ $vendor_id == *"$vendor"* ]]; then
            initGPU="${vendors[$vendor]}"
            break
        fi
    done
    if [[ -n $initGPU ]]; then
        $0 --use "$initGPU" --startup
    fi
}
query() {
    GPUINFO_NVIDIA_ENABLE=0 GPUINFO_AMD_ENABLE=0 GPUINFO_INTEL_ENABLE=0
    touch "$gpuinfo_file"
    if lsmod | grep -q 'nouveau'; then
        echo 'GPUINFO_NVIDIA_GPU="Linux"' >> "$gpuinfo_file"
        echo "GPUINFO_NVIDIA_ENABLE=1 # Using nouveau an open-source nvidia driver" >> "$gpuinfo_file"
    elif command -v nvidia-smi &> /dev/null; then
        GPUINFO_NVIDIA_GPU=$(nvidia-smi --query-gpu=gpu_name --format=csv,noheader,nounits | head -n 1)
        if [[ -n $GPUINFO_NVIDIA_GPU ]]; then
            if [[ $GPUINFO_NVIDIA_GPU == *"NVIDIA-SMI has failed"* ]]; then
                echo "GPUINFO_NVIDIA_ENABLE=0 # NVIDIA-SMI has failed" >> "$gpuinfo_file"
            else
                NVIDIA_ADDR=$(lspci | grep -Ei "VGA|3D" | grep -i "${GPUINFO_NVIDIA_GPU/NVIDIA /}" | cut -d' ' -f1)
                {
                    echo "NVIDIA_ADDR=\"$NVIDIA_ADDR\""
                    echo "GPUINFO_NVIDIA_GPU=\"${GPUINFO_NVIDIA_GPU/NVIDIA /}\""
                    echo "GPUINFO_NVIDIA_ENABLE=1"
                } >> "$gpuinfo_file"
            fi
        fi
    fi
    if lspci -nn | grep -E "(VGA|3D)" | grep -iq "1002"; then
        GPUINFO_AMD_GPU="$(lspci -nn | grep -Ei "VGA|3D" | grep -m 1 "1002" | awk -F'Advanced Micro Devices, Inc. ' '{gsub(/ *\[[^\]]*\]/,""); gsub(/ *\([^)]*\)/,""); print $2}')"
        AMD_ADDR=$(lspci | grep -Ei "VGA|3D" | grep -i "$GPUINFO_AMD_GPU" | cut -d' ' -f1)
        {
            echo "AMD_ADDR=\"$AMD_ADDR\""
            echo "GPUINFO_AMD_ENABLE=1"
            echo "GPUINFO_AMD_GPU=\"$GPUINFO_AMD_GPU\""
        } >> "$gpuinfo_file"
    fi
    if lspci -nn | grep -E "(VGA|3D)" | grep -iq "8086"; then
        GPUINFO_INTEL_GPU="$(lspci -nn | grep -Ei "VGA|3D" | grep -m 1 "8086" | awk -F'Intel Corporation ' '{gsub(/ *\[[^\]]*\]/,""); gsub(/ *\([^)]*\)/,""); print $2}')"
        INTEL_ADDR=$(lspci | grep -Ei "VGA|3D" | grep -i "$GPUINFO_INTEL_GPU" | cut -d' ' -f1)
        {
            echo "INTEL_ADDR=\"$INTEL_ADDR\""
            echo "GPUINFO_INTEL_ENABLE=1"
            echo "GPUINFO_INTEL_GPU=\"$GPUINFO_INTEL_GPU\""
        } >> "$gpuinfo_file"
    fi
    if ! grep -q "GPUINFO_PRIORITY=" "$gpuinfo_file" && [[ -n $AQ_DRM_DEVICES ]]; then
        trap detect EXIT
    fi
}
toggle() {
    if [[ -n $1 ]]; then
        NEXT_PRIORITY="GPUINFO_${1^^}_ENABLE"
        if ! grep -q "$NEXT_PRIORITY=1" "$gpuinfo_file"; then
            echo Error: "$NEXT_PRIORITY" not found in "$gpuinfo_file"
        fi
    else
        if ! grep -q "GPUINFO_AVAILABLE=" "$gpuinfo_file"; then
            GPUINFO_AVAILABLE=$(grep "_ENABLE=1" "$gpuinfo_file" | cut -d '=' -f 1 | tr '\n' ' ' | tr -d '#')
            echo "" >> "$gpuinfo_file"
            echo "GPUINFO_AVAILABLE=\"${GPUINFO_AVAILABLE[*]}\"" >> "$gpuinfo_file"
        fi
        if ! grep -q "GPUINFO_PRIORITY=" "$gpuinfo_file"; then
            GPUINFO_AVAILABLE=$(grep "GPUINFO_AVAILABLE=" "$gpuinfo_file" | cut -d'=' -f 2)
            initGPU=$(echo "$GPUINFO_AVAILABLE" | cut -d ' ' -f 1)
            echo "GPUINFO_PRIORITY=$initGPU" >> "$gpuinfo_file"
        fi
        mapfile -t anchor < <(grep "_ENABLE=1" "$gpuinfo_file" | cut -d '=' -f 1)
        GPUINFO_PRIORITY=$(grep "GPUINFO_PRIORITY=" "$gpuinfo_file" | cut -d'=' -f 2)
        for index in "${!anchor[@]}"; do
            if [[ ${anchor[$index]} == "$GPUINFO_PRIORITY" ]]; then
                current_index=$index
            fi
        done
        next_index=$(((current_index + 1) % ${#anchor[@]}))
        NEXT_PRIORITY=${anchor[$next_index]#\#}
    fi
    sed -i 's/^\(GPUINFO_NVIDIA_ENABLE=1\|GPUINFO_AMD_ENABLE=1\|GPUINFO_INTEL_ENABLE=1\)/#\1/' "$gpuinfo_file"
    sed -i "s/^#$NEXT_PRIORITY/$NEXT_PRIORITY/" "$gpuinfo_file"
    sed -i "s/GPUINFO_PRIORITY=$GPUINFO_PRIORITY/GPUINFO_PRIORITY=$NEXT_PRIORITY/" "$gpuinfo_file"
}
map_floor() {
    IFS=', ' read -r -a pairs <<< "$1"
    if [[ ${pairs[-1]} != *":"* ]]; then
        def_val="${pairs[-1]}"
        unset 'pairs[${#pairs[@]}-1]'
    fi
    for pair in "${pairs[@]}"; do
        IFS=':' read -r key value <<< "$pair"
        num="${2%%.*}"
        if [[ $num =~ ^-?[0-9]+$ && $key =~ ^-?[0-9]+$ ]]; then
            if ((num > key)); then
                echo "$value"
                return
            fi
        elif [[ -n $num && -n $key && $num > $key ]]; then
            echo "$value"
            return
        fi
    done
    [ -n "$def_val" ] && echo $def_val || echo " "
}
get_temp_color() {
    local temp=$1
    declare -A temp_colors=(
<<<<<<< HEAD
                                      [90]="#8b0000"
                                      [85]="#ad1f2f"
                                      [80]="#d22f2f"
                                      [75]="#ff471a"
                                      [70]="#ff6347"
                                      [65]="#ff8c00"
                                      [60]="#ffa500"
                                      [45]=""
                                      [40]="#add8e6"
                                      [35]="#87ceeb"
                                      [30]="#4682b4"
                                      [25]="#4169e1"
                                      [20]="#0000ff"
                                      [0]="#00008b")
=======
             [90]="#8b0000"
             [85]="#ad1f2f"
             [80]="#d22f2f"
             [75]="#ff471a"
             [70]="#ff6347"
             [65]="#ff8c00"
             [60]="#ffa500"
             [45]=""
             [40]="#add8e6"
             [35]="#87ceeb"
             [30]="#4682b4"
             [25]="#4169e1"
             [20]="#0000ff"
             [0]="#00008b")
>>>>>>> 3a552f8c
    for threshold in $(echo "${!temp_colors[@]}" | tr ' ' '\n' | sort -nr); do
        if ((temp >= threshold)); then
            color=${temp_colors[$threshold]}
            if [[ -n $color ]]; then
                echo "<span color='$color'><b>$temp°C</b></span>"
            else
                echo "$temp°C"
            fi
            return
        fi
    done
}
generate_json() {
    if [[ $GPUINFO_EMOJI -ne 1 ]]; then
        temp_lv="85:, 65:, 45:☁, ❄"
    else
        temp_lv="85:🌋, 65:🔥, 45:☁️, ❄️"
    fi
    util_lv="90:, 60:󰓅, 30:󰾅, 󰾆"
    icons="$(map_floor "$util_lv" "$utilization")$(map_floor "$temp_lv" "$temperature")"
    speedo=${icons:0:1}
    thermo=${icons:1:1}
    emoji=${icons:2}
    temp_color=$(get_temp_color "$temperature")
    local json="{\"text\":\"$thermo $temp_color\", \"tooltip\":\"$emoji $primary_gpu\n$thermo Temperature: $temp_color"
    declare -A tooltip_parts
    if [[ -n $utilization ]]; then tooltip_parts["\n$speedo Utilization: "]="$utilization%"; fi
    if [[ -n $current_clock_speed ]] && [[ -n $max_clock_speed ]]; then tooltip_parts["\n Clock Speed: "]="$current_clock_speed/$max_clock_speed MHz"; fi
    if [[ -n $core_clock ]]; then tooltip_parts["\n Clock Speed: "]="$core_clock MHz"; fi
    if [[ -n $power_usage ]]; then
        if [[ -n $power_limit ]]; then
            tooltip_parts["\n󱪉 Power Usage: "]="$power_usage/$power_limit W"
        else
            tooltip_parts["\n󱪉 Power Usage: "]="$power_usage W"
        fi
    fi
    if [[ -n $power_discharge ]] && [[ $power_discharge != "0" ]]; then tooltip_parts["\n Power Discharge: "]="$power_discharge W"; fi
    if [[ -n $fan_speed ]]; then tooltip_parts["\n Fan Speed: "]="$fan_speed RPM"; fi
    for key in "${!tooltip_parts[@]}"; do
        local value="${tooltip_parts[$key]}"
        if [[ -n $value && $value =~ [a-zA-Z0-9] ]]; then
            json+="$key$value"
        fi
    done
    json="$json\"}"
    echo "$json"
}
general_query() {
    filter=''
    sensors_data=$(sensors 2> /dev/null)
    temperature=$(echo "$sensors_data" | $filter grep -m 1 -E "(edge|Package id.*|another keyword)" | awk -F ':' '{print int($2)}')
    fan_speed=$(echo "$sensors_data" | $filter grep -m 1 -E "fan[1-9]" | awk -F ':' '{print int($2)}')
    for file in /sys/class/power_supply/BAT*/power_now; do
        [[ -f $file ]] && power_discharge=$(awk '{print $1*10^-6 ""}' "$file") && break
    done
    [[ -z $power_discharge ]] && for file in /sys/class/power_supply/BAT*/current_now; do
        [[ -e $file ]] && power_discharge=$(awk -v current="$(cat "$file")" -v voltage="$(cat "${file/current_now/voltage_now}")" 'BEGIN {print (current * voltage) / 10^12 ""}') && break
    done
    get_utilization() {
        statFile=$(head -1 /proc/stat)
        if [[ -z $GPUINFO_PREV_STAT ]]; then
            GPUINFO_PREV_STAT=$(awk '{print $2+$3+$4+$6+$7+$8 }' <<< "$statFile")
            echo "GPUINFO_PREV_STAT=\"$GPUINFO_PREV_STAT\"" >> "$gpuinfo_file"
        fi
        if [[ -z $GPUINFO_PREV_IDLE ]]; then
            GPUINFO_PREV_IDLE=$(awk '{print $5 }' <<< "$statFile")
            echo "GPUINFO_PREV_IDLE=\"$GPUINFO_PREV_IDLE\"" >> "$gpuinfo_file"
        fi
        currStat=$(awk '{print $2+$3+$4+$6+$7+$8 }' <<< "$statFile")
        currIdle=$(awk '{print $5 }' <<< "$statFile")
        diffStat=$((currStat - GPUINFO_PREV_STAT))
        diffIdle=$((currIdle - GPUINFO_PREV_IDLE))
        GPUINFO_PREV_STAT=$currStat
        GPUINFO_PREV_IDLE=$currIdle
        sed -i -e "/^GPUINFO_PREV_STAT=/c\GPUINFO_PREV_STAT=\"$currStat\"" -e "/^GPUINFO_PREV_IDLE=/c\GPUINFO_PREV_IDLE=\"$currIdle\"" "$gpuinfo_file" || {
            echo "GPUINFO_PREV_STAT=\"$currStat\"" >> "$cpuinfo_file"
            echo "GPUINFO_PREV_IDLE=\"$currIdle\"" >> "$cpuinfo_file"
        }
        awk -v stat="$diffStat" -v idle="$diffIdle" 'BEGIN {printf "%.1f", (stat/(stat+idle))*100}'
    }
    utilization=$(get_utilization)
    current_clock_speed=$(awk '{sum += $1; n++} END {if (n > 0) print sum / n / 1000 ""}' /sys/devices/system/cpu/cpufreq/policy*/scaling_cur_freq)
    max_clock_speed=$(awk '{print $1/1000}' /sys/devices/system/cpu/cpu0/cpufreq/cpuinfo_max_freq)
}
intel_GPU() {
    primary_gpu="Intel $GPUINFO_INTEL_GPU"
    general_query
}
nvidia_GPU() {
    primary_gpu="NVIDIA $GPUINFO_NVIDIA_GPU"
    if [[ $GPUINFO_NVIDIA_GPU == "Linux" ]]; then
        general_query
        return
    fi
    if $tired; then
        is_suspend="$(cat /sys/bus/pci/devices/0000:"$NVIDIA_ADDR"/power/runtime_status)"
        if [[ $is_suspend == *"suspend"* ]]; then
            printf '{"text":"󰤂", "tooltip":"%s ⏾ Suspended mode"}' "$primary_gpu"
            exit
        fi
    fi
    gpu_info=$(nvidia-smi --query-gpu=temperature.gpu,utilization.gpu,clocks.current.graphics,clocks.max.graphics,power.draw,power.limit --format=csv,noheader,nounits)
    IFS=',' read -ra gpu_data <<< "$gpu_info"
    temperature="${gpu_data[0]// /}"
    utilization="${gpu_data[1]// /}"
    current_clock_speed="${gpu_data[2]// /}"
    max_clock_speed="${gpu_data[3]// /}"
    power_usage="${gpu_data[4]// /}"
    power_limit="${gpu_data[5]// /}"
}
amd_GPU() {
    primary_gpu="AMD $GPUINFO_AMD_GPU"
    amd_output=$(python3 $scrDir/amdgpu.py)
    if [[ $amd_output != *"No AMD GPUs detected."* ]] && [[ $amd_output != *"Unknown query failure"* ]]; then
        temperature=$(echo "$amd_output" | jq -r '.["GPU Temperature"]' | sed 's/°C//')
        utilization=$(echo "$amd_output" | jq -r '.["GPU Load"]' | sed 's/%//')
        core_clock=$(echo "$amd_output" | jq -r '.["GPU Core Clock"]' | sed 's/ GHz//;s/ MHz//')
        power_usage=$(echo "$amd_output" | jq -r '.["GPU Power Usage"]' | sed 's/ Watts//')
    else
        general_query
    fi
}
if [[ ! -f $gpuinfo_file ]]; then
    query
    echo -e "Initialized Variable:\n$(cat "$gpuinfo_file")\n\nReboot or '$0 --reset' to RESET Variables"
fi
source "$gpuinfo_file"
case "$1" in
    "--toggle" | "-t")
        toggle
        echo -e "Sensor: $NEXT_PRIORITY GPU" | sed 's/_ENABLE//g'
        exit
        ;;
    "--use" | "-u")
        toggle "$2"
        ;;
    "--reset" | "-rf")
        rm -fr "$gpuinfo_file"*
        query
        echo -e "Initialized Variable:\n$(cat "$gpuinfo_file" || true)\n\nReboot or '$0 --reset' to RESET Variables"
        exit
        ;;
    "--stat")
        case "$2" in
            "amd")
                if
                    [[ $GPUINFO_AMD_ENABLE -eq 1 ]]
                then
                    echo "GPUINFO_AMD_ENABLE: $GPUINFO_AMD_ENABLE"
                    exit 0
                fi
                ;;
            "intel")
                if
                    [[ $GPUINFO_INTEL_ENABLE -eq 1 ]]
                then
                    echo "GPUINFO_INTEL_ENABLE: $GPUINFO_INTEL_ENABLE"
                    exit 0
                fi
                ;;
            "nvidia")
                if
                    [[ $GPUINFO_NVIDIA_ENABLE -eq 1 ]]
                then
                    echo "GPUINFO_NVIDIA_ENABLE: $GPUINFO_NVIDIA_ENABLE"
                    exit 0
                fi
                ;;
            *)
                echo "Error: Invalid argument for --stat. Use amd, intel, or nvidia."
                exit 1
                ;;
        esac
        echo "GPU not enabled."
        exit 1
        ;;
    *"-"*)
        GPUINFO_AVAILABLE=${GPUINFO_AVAILABLE//GPUINFO_/}
        cat << EOF
  Available GPU: ${GPUINFO_AVAILABLE//_ENABLE/}
[options]
--toggle         * Toggle available GPU
--use [GPU]      * Only call the specified GPU (Useful for adding specific GPU on waybar)
--reset          *  Remove & restart all query

[flags]
--tired            * Adding this option will not query nvidia-smi if gpu is in suspend mode
--startup          * Useful if you want a certain GPU to be set at startup
--emoji            * Use Emoji instead of Glyphs

* If $USER declared env = AQ_DRM_DEVICES on hyprland then use this as the primary GPU
EOF
        exit
        ;;
esac
GPUINFO_NVIDIA_ENABLE=${GPUINFO_NVIDIA_ENABLE:-0} GPUINFO_INTEL_ENABLE=${GPUINFO_INTEL_ENABLE:-0} GPUINFO_AMD_ENABLE=${GPUINFO_AMD_ENABLE:-0}
if [[ $GPUINFO_NVIDIA_ENABLE -eq 1 ]]; then
    nvidia_GPU
elif [[ $GPUINFO_AMD_ENABLE -eq 1 ]]; then
    amd_GPU
elif [[ $GPUINFO_INTEL_ENABLE -eq 1 ]]; then
    intel_GPU
else
    primary_gpu="Not found"
    general_query
fi
generate_json<|MERGE_RESOLUTION|>--- conflicted
+++ resolved
@@ -140,22 +140,6 @@
 get_temp_color() {
     local temp=$1
     declare -A temp_colors=(
-<<<<<<< HEAD
-                                      [90]="#8b0000"
-                                      [85]="#ad1f2f"
-                                      [80]="#d22f2f"
-                                      [75]="#ff471a"
-                                      [70]="#ff6347"
-                                      [65]="#ff8c00"
-                                      [60]="#ffa500"
-                                      [45]=""
-                                      [40]="#add8e6"
-                                      [35]="#87ceeb"
-                                      [30]="#4682b4"
-                                      [25]="#4169e1"
-                                      [20]="#0000ff"
-                                      [0]="#00008b")
-=======
              [90]="#8b0000"
              [85]="#ad1f2f"
              [80]="#d22f2f"
@@ -170,7 +154,6 @@
              [25]="#4169e1"
              [20]="#0000ff"
              [0]="#00008b")
->>>>>>> 3a552f8c
     for threshold in $(echo "${!temp_colors[@]}" | tr ' ' '\n' | sort -nr); do
         if ((temp >= threshold)); then
             color=${temp_colors[$threshold]}
