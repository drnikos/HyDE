--- conflicted
+++ resolved
@@ -318,16 +318,6 @@
 get_temp_color() {
     local temp=$1
     declare -A temp_colors=(
-<<<<<<< HEAD
-                                      [10000]="#8b0000"
-                                      [8000]="#ff6347"
-                                      [6500]=""
-                                      [5000]="#ffa500"
-                                      [4000]="#ff8c00"
-                                      [3000]="#ff471a"
-                                      [2000]="#d22f2f"
-                                      [1000]="#ad1f2f")
-=======
              [10000]="#8b0000"
              [8000]="#ff6347"
              [6500]=""
@@ -336,7 +326,6 @@
              [3000]="#ff471a"
              [2000]="#d22f2f"
              [1000]="#ad1f2f")
->>>>>>> 3a552f8c
     for threshold in $(echo "${!temp_colors[@]}" | tr ' ' '\n' | sort -nr); do
         if ((temp >= threshold)); then
             color=${temp_colors[$threshold]}
@@ -352,19 +341,11 @@
 get_gamma_color() {
     local gamma=$1
     declare -A gamma_colors=(
-<<<<<<< HEAD
-                                      [90]="#00ff00"
-                                      [70]="#90ee90"
-                                      [50]=""
-                                      [30]="#ffa500"
-                                      [20]="#ff6347")
-=======
              [90]="#00ff00"
              [70]="#90ee90"
              [50]=""
              [30]="#ffa500"
              [20]="#ff6347")
->>>>>>> 3a552f8c
     for threshold in $(echo "${!gamma_colors[@]}" | tr ' ' '\n' | sort -nr); do
         if ((gamma >= threshold)); then
             color=${gamma_colors[$threshold]}
