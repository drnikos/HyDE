--- conflicted
+++ resolved
@@ -117,11 +117,7 @@
 argparse_finalize
 
 # Handle the parsed arguments
-<<<<<<< HEAD
-[[ -z $ARGPARSE_ACTION   ]] && ARGPARSE_ACTION=help
-=======
 [[ -z $ARGPARSE_ACTION ]] && ARGPARSE_ACTION=help
->>>>>>> 3a552f8c
 
 case "$ARGPARSE_ACTION" in
     select)
