--- conflicted
+++ resolved
@@ -1,9 +1,6 @@
 #!/usr/bin/env bash
 [[ $HYDE_SHELL_INIT -ne 1 ]] && eval "$(hyde-shell init)"
-<<<<<<< HEAD
-=======
 [ -f "$HYDE_STATE_HOME/staterc" ] && source "$HYDE_STATE_HOME/staterc"
->>>>>>> 3a552f8c
 confDir="${XDG_CONFIG_HOME:-$HOME/.config}"
 shaders_dir="$confDir/hypr/shaders"
 if [ ! -d "$shaders_dir" ]; then
