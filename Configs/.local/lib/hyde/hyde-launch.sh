#!/usr/bin/env bash
[[ $HYDE_SHELL_INIT -ne 1 ]] && eval "$(hyde-shell init)"
<<<<<<< HEAD
declare -A dict
dict["file-manager"]="inode/directory"
dict["text-editor"]="text/plain"
dict["web-browser"]="text/html"
dict["image-viewer"]="image/webp"
dict["video-player"]="video/mp4"
dict["pdf-viewer"]="application/pdf"
dict["archive-manager"]="application/x-compressed-tar"
dict["word-processor"]="application/msword"
dict["font-manager"]="font/ttf"
dict["code-editor"]="text/x-csrc"
dict["log-viewer"]="text/x-log"
show_usage() {
    cat << USAGE
Usage: $0 [options] <mime-type or dict>
Options:
  --help, -h       Show this help message
  --std            Only print the command without executing it
  --mime <keyword>    Search for a specific MIME type in the mimeapps.list or system MIME types
  --fall <command>    Fallback command to execute if no matching MIME type or application is found

* Note: For setting the default application, use xdg-mime command

Examples:
  $(basename "$0") text/plain
  $(basename "$0") file-manager
dict:
USAGE
    for k in "${!dict[@]}"; do printf '  %s: %s\n' "$k" "${dict[$k]}"; done
}
find_mime_type() {
    local input=$1
    local mime_type
    [[ -v dict[$input] ]] && echo "${dict[$input]}" && return
    mime_type=$(awk -v input="$input" '
        BEGIN { IGNORECASE=1 }
        $0 ~ "^" input "=" { print $0; exit }
    ' "$HOME/.config/mimeapps.list" 2> /dev/null)
    if [ -z "$mime_type" ]; then
        mime_type=$(awk -v input="$input" '
            BEGIN { IGNORECASE=1 }
            $0 ~ "^" input "$" || $0 ~ "/" input "$" || $0 ~ "/" input "/" || $0 ~ "^" input "/" { print $0; exit }
        ' /usr/share/mime/types)
    fi
    echo "${mime_type%%=*}"
}
main() {
    [ $# -eq 0 ] && {
        show_usage
        exit 1
    }
    std_only=false
    fallbackCmd=""
    while [[ $# -gt 0 ]]; do
        case "$1" in
            --help | -h)
                show_usage
                exit 0
                ;;
            --std)
                std_only=true
                shift
                ;;
            --mime)
                (cat "$HOME/.config/mimeapps.list" || cat /usr/share/mime/types) 2> /dev/null | grep --color=auto "$2"
                exit 0
                ;;
            --fall)
                fallbackCmd="$2"
                shift 2
                ;;
            *)
                input="$1"
                shift
                ;;
        esac
    done
    if [ -z "$input" ]; then
        echo "Error: No input provided"
        show_usage
        exit 1
    fi
    local mime_type
    mime_type=$(find_mime_type "$input")
    [ -z "$mime_type" ] && {
        echo -e "Error: No matching MIME type found for $input\n"
        app2unit.sh "$fallbackCmd" || exit 1
    }
    local default_app
    default_app=$(xdg-mime query default "$mime_type")
    [ -z "$default_app" ] && {
        echo -e "Error: No default application found for $mime_type\n"
        app2unit.sh "$fallbackCmd" || exit 1
    }
    if [ "$std_only" = true ]; then
        echo "$default_app"
    else
        app2unit.sh "$default_app" || app2unit.sh "$fallbackCmd"
    fi
}
main "$@"
=======

notify-send -a "Deprecation Notice" "hyde-launch.sh is deprecated. Please use hyde-shell open instead." -i dialog-information

"${LIB_DIR}/hyde/open.sh" "$@"
>>>>>>> 3a552f8c
<|MERGE_RESOLUTION|>--- conflicted
+++ resolved
@@ -1,110 +1,6 @@
 #!/usr/bin/env bash
 [[ $HYDE_SHELL_INIT -ne 1 ]] && eval "$(hyde-shell init)"
-<<<<<<< HEAD
-declare -A dict
-dict["file-manager"]="inode/directory"
-dict["text-editor"]="text/plain"
-dict["web-browser"]="text/html"
-dict["image-viewer"]="image/webp"
-dict["video-player"]="video/mp4"
-dict["pdf-viewer"]="application/pdf"
-dict["archive-manager"]="application/x-compressed-tar"
-dict["word-processor"]="application/msword"
-dict["font-manager"]="font/ttf"
-dict["code-editor"]="text/x-csrc"
-dict["log-viewer"]="text/x-log"
-show_usage() {
-    cat << USAGE
-Usage: $0 [options] <mime-type or dict>
-Options:
-  --help, -h       Show this help message
-  --std            Only print the command without executing it
-  --mime <keyword>    Search for a specific MIME type in the mimeapps.list or system MIME types
-  --fall <command>    Fallback command to execute if no matching MIME type or application is found
-
-* Note: For setting the default application, use xdg-mime command
-
-Examples:
-  $(basename "$0") text/plain
-  $(basename "$0") file-manager
-dict:
-USAGE
-    for k in "${!dict[@]}"; do printf '  %s: %s\n' "$k" "${dict[$k]}"; done
-}
-find_mime_type() {
-    local input=$1
-    local mime_type
-    [[ -v dict[$input] ]] && echo "${dict[$input]}" && return
-    mime_type=$(awk -v input="$input" '
-        BEGIN { IGNORECASE=1 }
-        $0 ~ "^" input "=" { print $0; exit }
-    ' "$HOME/.config/mimeapps.list" 2> /dev/null)
-    if [ -z "$mime_type" ]; then
-        mime_type=$(awk -v input="$input" '
-            BEGIN { IGNORECASE=1 }
-            $0 ~ "^" input "$" || $0 ~ "/" input "$" || $0 ~ "/" input "/" || $0 ~ "^" input "/" { print $0; exit }
-        ' /usr/share/mime/types)
-    fi
-    echo "${mime_type%%=*}"
-}
-main() {
-    [ $# -eq 0 ] && {
-        show_usage
-        exit 1
-    }
-    std_only=false
-    fallbackCmd=""
-    while [[ $# -gt 0 ]]; do
-        case "$1" in
-            --help | -h)
-                show_usage
-                exit 0
-                ;;
-            --std)
-                std_only=true
-                shift
-                ;;
-            --mime)
-                (cat "$HOME/.config/mimeapps.list" || cat /usr/share/mime/types) 2> /dev/null | grep --color=auto "$2"
-                exit 0
-                ;;
-            --fall)
-                fallbackCmd="$2"
-                shift 2
-                ;;
-            *)
-                input="$1"
-                shift
-                ;;
-        esac
-    done
-    if [ -z "$input" ]; then
-        echo "Error: No input provided"
-        show_usage
-        exit 1
-    fi
-    local mime_type
-    mime_type=$(find_mime_type "$input")
-    [ -z "$mime_type" ] && {
-        echo -e "Error: No matching MIME type found for $input\n"
-        app2unit.sh "$fallbackCmd" || exit 1
-    }
-    local default_app
-    default_app=$(xdg-mime query default "$mime_type")
-    [ -z "$default_app" ] && {
-        echo -e "Error: No default application found for $mime_type\n"
-        app2unit.sh "$fallbackCmd" || exit 1
-    }
-    if [ "$std_only" = true ]; then
-        echo "$default_app"
-    else
-        app2unit.sh "$default_app" || app2unit.sh "$fallbackCmd"
-    fi
-}
-main "$@"
-=======
 
 notify-send -a "Deprecation Notice" "hyde-launch.sh is deprecated. Please use hyde-shell open instead." -i dialog-information
 
-"${LIB_DIR}/hyde/open.sh" "$@"
->>>>>>> 3a552f8c
+"${LIB_DIR}/hyde/open.sh" "$@"