--- conflicted
+++ resolved
@@ -88,11 +88,7 @@
 list_script() {
     # Use HYDE_SCRIPTS_PATH to find scripts from all configured directories
     local HYDE_SCRIPTS_PATH="${HYDE_SCRIPTS_PATH:-${XDG_CONFIG_HOME:-$HOME/.config}/hyde/scripts:${LIB_DIR}/hyde}"
-<<<<<<< HEAD
-    
-=======
-
->>>>>>> b365a0ee
+
     # Convert to array, deduplicate, and filter out empty entries
     IFS=':' read -ra RAW_DIRS <<<"$HYDE_SCRIPTS_PATH"
     declare -A seen_dirs
@@ -106,11 +102,7 @@
         # Only add existing directories
         [[ -d "$dir" ]] && SCRIPT_DIRS+=("$dir")
     done
-<<<<<<< HEAD
-    
-=======
-
->>>>>>> b365a0ee
+
     # Find scripts in all configured directories
     for dir in "${SCRIPT_DIRS[@]}"; do
         find "$dir" -maxdepth 1 -type f \( -name "*.sh" -o -name "*.py" \) -exec basename {} \; 2>/dev/null
@@ -184,11 +176,7 @@
 
     # Get wallbash scripts
     local dirs=("${wallbashDirs[@]}")
-<<<<<<< HEAD
-    wallbash_scripts=("--help")  # Add --help as first option
-=======
     wallbash_scripts=("--help") # Add --help as first option
->>>>>>> b365a0ee
     # Simplified - just --help for now since dynamic parsing is complex
 
     # Export arrays for use by completion generators
@@ -374,17 +362,10 @@
         ;;
     zsh)
         gen_zsh_completion
-<<<<<<< HEAD
         ;;
     fish)
         gen_fish_completion
         ;;
-=======
-        ;;
-    fish)
-        gen_fish_completion
-        ;;
->>>>>>> b365a0ee
     *)
         echo "Usage: hyde-shell --completions [bash|zsh|fish]"
         echo "Generate shell completions for the specified shell"
@@ -478,7 +459,4 @@
         ;;
     esac
 
-else
-    echo "HyDE shell script sourced. Use 'hyde-shell --help' for usage information."
-
 fi