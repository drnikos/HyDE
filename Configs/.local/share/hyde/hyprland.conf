--- conflicted
+++ resolved
@@ -195,20 +195,15 @@
 
 
 input {
-<<<<<<< HEAD
     kb_layout = us, gr
     follow_mouse = 1
-
+    accel_profile = flat
     touchpad {
         natural_scroll = no
     }
 
     sensitivity = 0
     force_no_accel = 1
-=======
-    # See https://wiki.hyprland.org/Configuring/Variables/#input
-    accel_profile = flat 
->>>>>>> b5703a8c
     numlock_by_default = true
 }
 
