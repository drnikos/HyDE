--- conflicted
+++ resolved
@@ -195,7 +195,6 @@
 
 
 input {
-<<<<<<< HEAD
     kb_layout = us, gr
     follow_mouse = 1
 
@@ -204,9 +203,6 @@
     }
 
     sensitivity = 0
-=======
-    # See https://wiki.hyprland.org/Configuring/Variables/#input
->>>>>>> 03bad567
     force_no_accel = 1
     numlock_by_default = true
 }
