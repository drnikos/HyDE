# Changelog

All notable changes to `HyDE` will be documented in this file.

The format is based on [Keep a Changelog](https://keepachangelog.com/en/1.1.0/), and this project adheres to _Modified_ [CalVer](https://calver.org/). See [Versioning](https://github.com/HyDE-Project/HyDE/blob/master/RELEASE_POLICY.md#versioning-yymq) For more info

<<<<<<< HEAD
## Changes

### Changed

- OCR: `imagemagick` screenshot preprocessing tuned for better recognition results

### Added

- Turkish documentation.
- No changes have been made to other codes.
- OCR: `tesseract` now supports explicit language settings via `hyde/config.toml`:
    ```toml
    [screenshot.ocr]
    tesseract_languages = ["eng"]
    ```
    To use text recognition bind `hyde-shell screenshot sc` to any hotkey.

## v25.9.1 (Unreleased)
=======
## v25.9.1

This release delivers a new gesture syntax for hyprland v0.51.0. This is a breaking change for users of the previous gesture syntax. Please update HyDE before opening an issue.

For contributors, if you need to make the workspace animation vertical, example the `vertical.conf` animation, please **explicitly** add the following line to file.


```
gesture = 3, horizontal, unset # unsets the default horizontal gesture
gesture = 3, vertical, workspace
```
>>>>>>> ac32fac7

### Changed

- Waybar: Make temperature background transparent
- hyde-shell: silent pyinit command
- Binds: Use `hyde-shell logout` for cleaner session logout
- Gestures: Chase hyprland v0.51.0 gesture syntax

### Added

<<<<<<< HEAD
=======
- pinch gesture to toggle tile and floating

>>>>>>> ac32fac7
## v25.8.3

### Fixed

- Typos,spelling and and cleanup
- Dunst: Fix dunst crashing when the font cannot handle unsupported characters -- Thanks to [#1131](https://github.com/HyDE-Project/HyDE/issues/1131)
- UWSM: Clean up the xdg freedesktop.org spec as uwsm handles it
- Wallpaper: fix #1136 as exporting arrays are not supported in bash
- Lockscreen: Fix zombie hyprlock

### Changed

- Core: Move wallbash to ~/.local/share/wallbash
- Wlogout: Add support for for uwsm
- Flatpak: make themes,icons as rw for flatpak --user
- Added multi-gpu message to nvidia.conf
- Logs now will have '\*.log' as extension
- Waybar: run as a systemd scope unit on startup
- Wallpaper: run as a systemd scope unit on startup

### Added

- hyde-shell: Add 'logout' command to handle with/out uwsm
- waybar: Add lighter temperature module (Needs manual setup)
- Add credits page
- waybar: Try to force initialization on restore (redundancy) might fix [#1160](https://github.com/HyDE-Project/HyDE/issues/1160)
- Added pyprland boilerplate, no configs for now
- Hyprland: Graciously handle some of the issues hyprland config issues for unknown SHELL
- Pyprland: Use nc or socat to communicate with pyprland instead of pure python
- Pyprland: Add boilerplate config for pyprland

## v25.8.1

Big CHANGE in HyDE! We are now using `uwsm` for session management and app2unit for application management.

**PLEASE run install.sh again to upgrade and install missing dependencies and REBOOT!**

In SDDM, please choose `Hyprland (UWSM Managed)` as your session. Or else you will handle the session yourself!

### Changed

- Hyprlock: Sourcing hyprlock/HyDE.conf as default theme
- Core: Improved theming script stack
- Removed `xdg-config/hypr/hyde.conf` as it is too brittle. Use hyprland.conf instead!
- Moved all core hypr stuff to `~/.local/share/hypr`

### Added

- Core: Added 'app2unit.sh' as core script. This is a wrapper for the 'app' e.g. 'hyde-shell app mediaplayer.py' this runs the script as systemd scope. Using app2unit.sh as 'uwsm app' is slower.
- Core: Added 'xdg-terminal-exec' as core script. Added this in here because the upstream xdg-terminal-exec is not yet available officially.
- Development: Added 'Scripts/hydevm' for development. See its README.md for more info.
- Package: UWSM as dependency for HyDE.
- Core: app2unit.sh and xdg-terminal-exec as as static dependencies. These tools are not widely available and are not part of the core dependencies.
- The ~/.config/xdg-terminals.list file is now used to determine which terminal to use.
- Wallbash: Added spotify flatpak support
- Migration script implementation

### Fixed

- Waybar: Some fixes for modules
- Waybar: gpuinfo throws errors eg broken pipe
- Lib: Clean up variables that are using HYDE*, we will try to use the XDG\_* variables instead.
- Core: Fixed some issues with the theming script stack.

## v25.7.3

We use a dedicated Python environment to keep HyDE clean and dependency-free. Just run your scripts with `hyde-shell`— this handles the environment for you.

Examples:  
 `hyde-shell mediaplayer.py`  
 `hyde-shell waybar`

### Added

- CHANGELOG.md to track notable changes.
- Features and fixes for mediaplayer. #865
- HyDE's python environment rebuild on installation
- PyGObject for the python environment
- Mediaplayer: Add support for generic MPRIS metadata
- Mediaplayer: RIght click menu for mediaplayer
- Mediaplayer: Scroll up/down to seek
- Waybar: Added a POC implementation of drawers in group modules
- Waybar: Made mpris comparable to custom/mediaplayer. Should be noted mpris is not very customizable.
- Waybar: Added generic gamemode module which detects if games are running in feral mode
- Waybar: 'hyde-shell waybar --select' now will ask for **layout and style** options.
- Core:Solid theming fallback

### Removed

- Waybar: Remove test layouts.

### Changed

- Launch Scripts using 'hyde-shell' instead of '$scrPath/'
- Hyprland: Remove dconf setting in Hyprland config and add a separate dconf stack on color setup. This removes some hiccups on hyprctl reload.
- Updated `hyq` hyprquery v0.6.3r2
- Updated `hydectl`

### Fixed

- Waybar: Avoid multi user process conflict
- Mediaplayer: crash when player is not playing.
- Waybar: QOL fixes.
- Rofi: Fallback scaling for some script to not rely with hyprland<|MERGE_RESOLUTION|>--- conflicted
+++ resolved
@@ -4,8 +4,7 @@
 
 The format is based on [Keep a Changelog](https://keepachangelog.com/en/1.1.0/), and this project adheres to _Modified_ [CalVer](https://calver.org/). See [Versioning](https://github.com/HyDE-Project/HyDE/blob/master/RELEASE_POLICY.md#versioning-yymq) For more info
 
-<<<<<<< HEAD
-## Changes
+## v25.9.3 (Unreleased)
 
 ### Changed
 
@@ -21,9 +20,7 @@
     tesseract_languages = ["eng"]
     ```
     To use text recognition bind `hyde-shell screenshot sc` to any hotkey.
-
-## v25.9.1 (Unreleased)
-=======
+    
 ## v25.9.1
 
 This release delivers a new gesture syntax for hyprland v0.51.0. This is a breaking change for users of the previous gesture syntax. Please update HyDE before opening an issue.
@@ -35,7 +32,6 @@
 gesture = 3, horizontal, unset # unsets the default horizontal gesture
 gesture = 3, vertical, workspace
 ```
->>>>>>> ac32fac7
 
 ### Changed
 
@@ -45,12 +41,8 @@
 - Gestures: Chase hyprland v0.51.0 gesture syntax
 
 ### Added
-
-<<<<<<< HEAD
-=======
 - pinch gesture to toggle tile and floating
 
->>>>>>> ac32fac7
 ## v25.8.3
 
 ### Fixed
