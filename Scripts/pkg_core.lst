# --------------------------------------------------- // System
pipewire                                               # audio/video server
pipewire-alsa                                          # pipewire alsa client
pipewire-audio                                         # pipewire audio client
pipewire-jack                                          # pipewire jack client
pipewire-pulse                                         # pipewire pulseaudio client
gst-plugin-pipewire                                    # pipewire gstreamer client
wireplumber                                            # pipewire session manager
pavucontrol                                            # pulseaudio volume control
pamixer                                                # pulseaudio cli mixer
networkmanager                                         # network manager
network-manager-applet                                 # network manager system tray utility
bluez                                                  # bluetooth protocol stack
bluez-utils                                            # bluetooth utility cli
blueman                                                # bluetooth manager gui
bluez-obex                                             # for transfering files via bluetooth
brightnessctl                                          # screen brightness control
udiskie                                                # manage removable media
os-prober                                              # dual boot support

# --------------------------------------------------- // Display Manager
sddm                                                   # display manager for KDE plasma
qt5-quickcontrols                                      # for sddm theme ui elements
qt5-quickcontrols2                                     # for sddm theme ui elements
qt5-graphicaleffects                                   # for sddm theme effects

# --------------------------------------------------- // Window Manager
hyprland                                               # wlroots-based wayland compositor
dunst                                                  # notification daemon
rofi-wayland                                           # application launcher
waybar                                                 # system bar
swww                                                   # wallpaper
hyprlock                                               # lock screen
wlogout                                                # logout menu
grim                                                   # screenshot tool
hyprpicker                                             # color picker
slurp                                                  # region select for screenshot/screenshare
satty                                                  # Modern Screenshot Annotation
cliphist                                               # clipboard manager
hyprsunset                                             # blue light filter
btop                                                   # top

# --------------------------------------------------- // Dependencies
polkit-gnome                                           # authentication agent
xdg-desktop-portal-hyprland                            # xdg desktop portal for hyprland
pacman-contrib                                         # for system update check
parallel                                               # for parallel processing
jq                                                     # for json processing
imagemagick                                            # for image processing
qt5-imageformats                                       # for dolphin image thumbnails
ffmpegthumbs                                           # for dolphin video thumbnails
kde-cli-tools                                          # for dolphin file type defaults
libnotify                                              # for notifications
noto-fonts-emoji                                       # emoji font

# --------------------------------------------------- // Theming
nwg-look                                               # gtk configuration tool
qt5ct                                                  # qt5 configuration tool
qt6ct                                                  # qt6 configuration tool
kvantum                                                # svg based qt6 theme engine
kvantum-qt5                                            # svg based qt5 theme engine
qt5-wayland                                            # wayland support in qt5
qt6-wayland                                            # wayland support in qt6

# --------------------------------------------------- // Applications
firefox-developer-edition                              # browser
kitty                                                  # terminal
dolphin                                                # kde file manager
ark                                                    # kde file archiver
unzip                                                  # extracting zip files
vim                                                    # terminal text editor
vi                                                     # terminal text editor v2
code                                                   # ide text editor
nwg-displays                                           # monitor management utility
fzf                                                    # Command-line fuzzy finder

# --------------------------------------------------- // Shell
eza|zsh                                                # file lister for zsh
zsh-theme-powerlevel10k-git|zsh                        # theme for zsh
pokego-bin                                             # display pokemon sprites in terminal (written GO)
eza|fish                                               # file lister for fish
starship|fish                                          # customizable shell prompt
fastfetch                                              # system information fetch tool

# --------------------------------------------------- // HyDE
<<<<<<< HEAD
# hyde-cli-git                                         # cli tool to manage hyde \\ Deprecated for HyDE
=======
>>>>>>> eef2597a
hypridle                                               # idle daemon<|MERGE_RESOLUTION|>--- conflicted
+++ resolved
@@ -83,8 +83,5 @@
 fastfetch                                              # system information fetch tool
 
 # --------------------------------------------------- // HyDE
-<<<<<<< HEAD
 # hyde-cli-git                                         # cli tool to manage hyde \\ Deprecated for HyDE
-=======
->>>>>>> eef2597a
 hypridle                                               # idle daemon